--- conflicted
+++ resolved
@@ -7,13 +7,9 @@
 	"testing"
 
 	"github.com/stretchr/testify/assert"
-<<<<<<< HEAD
-=======
 	"github.com/stretchr/testify/require"
 
-	"github.com/Jim3Things/CloudChamber/internal/tracing/exporters/unit_test"
 	st "github.com/Jim3Things/CloudChamber/internal/tracing/server"
->>>>>>> cbcb4839
 )
 
 const revStoreInitial = int64(0)
@@ -259,15 +255,9 @@
 	return
 }
 
-<<<<<<< HEAD
-func TestStoreWriteRead(t *testing.T) {
-	_ = utf.Open(t)
-	defer utf.Close()
-=======
 func TestStoreWriteReadTxn(t *testing.T) {
-	unit_test.SetTesting(t)
-	defer unit_test.SetTesting(nil)
->>>>>>> cbcb4839
+	_ = utf.Open(t)
+	defer utf.Close()
 
 	_ = st.WithSpan(context.Background(), func(ctx context.Context) (err error) {
 		testName := "TestStoreWriteReadTxn"
@@ -309,15 +299,9 @@
 	return
 }
 
-<<<<<<< HEAD
-func TestStoreWriteReadMultiple(t *testing.T) {
-	_ = utf.Open(t)
-	defer utf.Close()
-=======
 func TestStoreWriteReadTxnRequired(t *testing.T) {
-	unit_test.SetTesting(t)
-	defer unit_test.SetTesting(nil)
->>>>>>> cbcb4839
+	_ = utf.Open(t)
+	defer utf.Close()
 
 	_ = st.WithSpan(context.Background(), func(ctx context.Context) (err error) {
 		testName := "TestStoreWriteReadTxnRequired"
@@ -372,15 +356,9 @@
 	return
 }
 
-<<<<<<< HEAD
-func TestStoreWriteReadWithPrefix(t *testing.T) {
-	_ = utf.Open(t)
-	defer utf.Close()
-=======
 func TestStoreWriteReadTxnOptional(t *testing.T) {
-	unit_test.SetTesting(t)
-	defer unit_test.SetTesting(nil)
->>>>>>> cbcb4839
+	_ = utf.Open(t)
+	defer utf.Close()
 
 	_ = st.WithSpan(context.Background(), func(ctx context.Context) (err error) {
 		testName := "TestStoreWriteReadTxnOptional"
@@ -437,8 +415,8 @@
 }
 
 func TestStoreWriteReadMultipleTxn(t *testing.T) {
-	unit_test.SetTesting(t)
-	defer unit_test.SetTesting(nil)
+	_ = utf.Open(t)
+	defer utf.Close()
 
 	_ = st.WithSpan(context.Background(), func(ctx context.Context) (err error) {
 		testName := "TestStoreWriteReadMultipleTxn"
@@ -482,15 +460,9 @@
 	return
 }
 
-<<<<<<< HEAD
-func TestStoreWriteDelete(t *testing.T) {
-	_ = utf.Open(t)
-	defer utf.Close()
-=======
 func TestStoreWriteReadMultipleTxnRequired(t *testing.T) {
-	unit_test.SetTesting(t)
-	defer unit_test.SetTesting(nil)
->>>>>>> cbcb4839
+	_ = utf.Open(t)
+	defer utf.Close()
 
 	_ = st.WithSpan(context.Background(), func(ctx context.Context) (err error) {
 		testName := "TestStoreWriteReadMultipleTxnRequired"
@@ -558,15 +530,9 @@
 	return
 }
 
-<<<<<<< HEAD
-func TestStoreWriteDeleteMultiple(t *testing.T) {
-	_ = utf.Open(t)
-	defer utf.Close()
-=======
 func TestStoreWriteReadMultipleTxnOptional(t *testing.T) {
-	unit_test.SetTesting(t)
-	defer unit_test.SetTesting(nil)
->>>>>>> cbcb4839
+	_ = utf.Open(t)
+	defer utf.Close()
 
 	_ = st.WithSpan(context.Background(), func(ctx context.Context) (err error) {
 		testName := "TestStoreWriteReadMultipleTxnOptional"
@@ -621,15 +587,9 @@
 	return
 }
 
-<<<<<<< HEAD
-func TestStoreWriteDeleteWithPrefix(t *testing.T) {
-	_ = utf.Open(t)
-	defer utf.Close()
-=======
 func TestStoreWriteReadMultipleTxnPartial(t *testing.T) {
-	unit_test.SetTesting(t)
-	defer unit_test.SetTesting(nil)
->>>>>>> cbcb4839
+	_ = utf.Open(t)
+	defer utf.Close()
 
 	_ = st.WithSpan(context.Background(), func(ctx context.Context) (err error) {
 		testName := "TestStoreWriteReadMultipleTxnPartial"
@@ -706,8 +666,8 @@
 }
 
 func TestStoreWriteDeleteTxn(t *testing.T) {
-	unit_test.SetTesting(t)
-	defer unit_test.SetTesting(nil)
+	_ = utf.Open(t)
+	defer utf.Close()
 
 	_ = st.WithSpan(context.Background(), func(ctx context.Context) (err error) {
 		testName := "TestStoreWriteDeleteTxn"
@@ -779,8 +739,8 @@
 }
 
 func TestStoreWriteDeleteTxnDeleteAbsent(t *testing.T) {
-	unit_test.SetTesting(t)
-	defer unit_test.SetTesting(nil)
+	_ = utf.Open(t)
+	defer utf.Close()
 
 	_ = st.WithSpan(context.Background(), func(ctx context.Context) (err error) {
 		testName := "TestStoreWriteDeleteTxnDeleteAbsent"
@@ -859,8 +819,8 @@
 }
 
 func TestStoreWriteDeleteMultipleTxnRequired(t *testing.T) {
-	unit_test.SetTesting(t)
-	defer unit_test.SetTesting(nil)
+	_ = utf.Open(t)
+	defer utf.Close()
 
 	_ = st.WithSpan(context.Background(), func(ctx context.Context) (err error) {
 		testName := "TestStoreWriteDeleteMultipleTxnRequired"
@@ -954,8 +914,8 @@
 }
 
 func TestStoreWriteDeleteMultipleTxnOptional(t *testing.T) {
-	unit_test.SetTesting(t)
-	defer unit_test.SetTesting(nil)
+	_ = utf.Open(t)
+	defer utf.Close()
 
 	_ = st.WithSpan(context.Background(), func(ctx context.Context) (err error) {
 		testName := "TestStoreWriteDeleteMultipleTxnOptional"
@@ -1035,15 +995,9 @@
 	return
 }
 
-<<<<<<< HEAD
-func TestStoreWriteReadDeleteWithoutConnect(t *testing.T) {
-	_ = utf.Open(t)
-	defer utf.Close()
-=======
 func TestStoreWriteDeleteMultipleTxnPartialRequired(t *testing.T) {
-	unit_test.SetTesting(t)
-	defer unit_test.SetTesting(nil)
->>>>>>> cbcb4839
+	_ = utf.Open(t)
+	defer utf.Close()
 
 	_ = st.WithSpan(context.Background(), func(ctx context.Context) (err error) {
 		testName := "TestStoreWriteDeleteMultipleTxnPartial"
@@ -1176,8 +1130,8 @@
 }
 
 func TestStoreWriteDeleteMultipleTxnPartialOptional(t *testing.T) {
-	unit_test.SetTesting(t)
-	defer unit_test.SetTesting(nil)
+	_ = utf.Open(t)
+	defer utf.Close()
 
 	_ = st.WithSpan(context.Background(), func(ctx context.Context) (err error) {
 		testName := "TestStoreWriteDeleteMultipleTxnPartialOptional"
@@ -1255,8 +1209,8 @@
 }
 
 func TestStoreWriteDeleteWithPrefix(t *testing.T) {
-	unit_test.SetTesting(t)
-	defer unit_test.SetTesting(nil)
+	_ = utf.Open(t)
+	defer utf.Close()
 
 	_ = st.WithSpan(context.Background(), func(ctx context.Context) (err error) {
 		testName := "TestStoreWriteDeleteWithPrefix"
@@ -1322,8 +1276,8 @@
 }
 
 func TestStoreWriteReadDeleteWithoutConnect(t *testing.T) {
-	unit_test.SetTesting(t)
-	defer unit_test.SetTesting(nil)
+	_ = utf.Open(t)
+	defer utf.Close()
 
 	_ = st.WithSpan(context.Background(), func(ctx context.Context) (err error) {
 		testName := "TestStoreWriteReadDeleteWithoutConnect"
@@ -1485,15 +1439,9 @@
 	return
 }
 
-<<<<<<< HEAD
-func TestStoreWriteReadMultipleTxn(t *testing.T) {
-	_ = utf.Open(t)
-	defer utf.Close()
-=======
 func TestStoreWriteMultipleTxnCreate(t *testing.T) {
-	unit_test.SetTesting(t)
-	defer unit_test.SetTesting(nil)
->>>>>>> cbcb4839
+	_ = utf.Open(t)
+	defer utf.Close()
 
 	_ = st.WithSpan(context.Background(), func(ctx context.Context) (err error) {
 		testName := "TestStoreWriteMultipleTxnCreate"
@@ -1529,13 +1477,7 @@
 		assert.Equalf(t, createResponse.Revision, readResponse.Revision, "Unexpected value for store revision given no updates")
 		assert.Equalf(t, len(writeRequest.Records), len(readResponse.Records), "Unexpected numbers of records returned")
 
-<<<<<<< HEAD
-func TestStoreWriteMultipleTxn(t *testing.T) {
-	_ = utf.Open(t)
-	defer utf.Close()
-=======
 		testCompareReadResponseToWrite(t, readResponse, writeRequest, createResponse)
->>>>>>> cbcb4839
 
 		// Try to re-create the same keys. These should fail and the original values and revisions should survive.
 		//
@@ -1562,15 +1504,9 @@
 	return
 }
 
-<<<<<<< HEAD
-func TestStoreWriteMultipleTxnCreate(t *testing.T) {
-	_ = utf.Open(t)
-	defer utf.Close()
-=======
 func TestStoreWriteMultipleTxnOverwrite(t *testing.T) {
-	unit_test.SetTesting(t)
-	defer unit_test.SetTesting(nil)
->>>>>>> cbcb4839
+	_ = utf.Open(t)
+	defer utf.Close()
 
 	_ = st.WithSpan(context.Background(), func(ctx context.Context) (err error) {
 		testName := "TestStoreWriteMultipleTxnOverwrite"
@@ -1607,16 +1543,10 @@
 
 		testCompareReadResponseToWrite(t, readResponse, writeRequest, createResponse)
 
-<<<<<<< HEAD
-func TestStoreWriteMultipleTxnOverwrite(t *testing.T) {
-	_ = utf.Open(t)
-	defer utf.Close()
-=======
 		// We verified the write worked, so try an unconditional overwrite. Set the
 		// required condition and change the value so we can verify after the update.
 		//
 		updateRequest := testGenerateRequestFromReadResponse(readResponse)
->>>>>>> cbcb4839
 
 		updateResponse, err := store.WriteTxn(ctx, updateRequest)
 		assert.Nilf(t, err, "Failed to write unconditional update to store - error: %v", err)
@@ -1643,8 +1573,8 @@
 }
 
 func TestStoreWriteMultipleTxnCompareEqual(t *testing.T) {
-	unit_test.SetTesting(t)
-	defer unit_test.SetTesting(nil)
+	_ = utf.Open(t)
+	defer utf.Close()
 
 	_ = st.WithSpan(context.Background(), func(ctx context.Context) (err error) {
 		testName := "TestStoreWriteMultipleTxnCompareEqual"
@@ -1716,15 +1646,9 @@
 	return
 }
 
-<<<<<<< HEAD
-func TestStoreWriteMultipleTxnCompareEqual(t *testing.T) {
-	_ = utf.Open(t)
-	defer utf.Close()
-=======
 func TestStoreListWithPrefix(t *testing.T) {
-	unit_test.SetTesting(t)
-	defer unit_test.SetTesting(nil)
->>>>>>> cbcb4839
+	_ = utf.Open(t)
+	defer utf.Close()
 
 	unit_test.SetTesting(t)
 	defer unit_test.SetTesting(nil)
@@ -1791,15 +1715,9 @@
 	return
 }
 
-<<<<<<< HEAD
-func TestStoreListWithPrefix(t *testing.T) {
-	_ = utf.Open(t)
-	defer utf.Close()
-=======
 func TestStoreListWithPrefixEmptySet(t *testing.T) {
-	unit_test.SetTesting(t)
-	defer unit_test.SetTesting(nil)
->>>>>>> cbcb4839
+	_ = utf.Open(t)
+	defer utf.Close()
 
 	unit_test.SetTesting(t)
 	defer unit_test.SetTesting(nil)
