--- conflicted
+++ resolved
@@ -4,18 +4,12 @@
 package frontend
 
 import (
-<<<<<<< HEAD
-	"errors"
-	"fmt"
-	"net/http"
-=======
     "context"
     "errors"
     "fmt"
     "net/http"
 
     st "github.com/Jim3Things/CloudChamber/internal/tracing/server"
->>>>>>> 58ebf6cc
 )
 
 var (
