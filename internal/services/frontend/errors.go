--- conflicted
+++ resolved
@@ -222,9 +222,6 @@
 	}
 }
 
-<<<<<<< HEAD
-// NewErrInvalidStepperMode indicates that an unrecognized simulated policy mode
-=======
 //BladeNotFound indicates that the rack was found but no blade was found
 
 func NewErrBladeNotFound(rackid string, bladeid int64) *HTTPError {
@@ -235,7 +232,6 @@
 }
 
 // ErrInvalidStepperMode indicates that an unrecognized simulated policy mode
->>>>>>> baabac0c
 // was requested.
 func NewErrInvalidStepperMode(mode string) *HTTPError {
 	return &HTTPError{
