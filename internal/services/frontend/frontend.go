--- conflicted
+++ resolved
@@ -181,49 +181,4 @@
 func handlerInjectorRoot(w http.ResponseWriter, r *http.Request) {
 
 	fmt.Fprintf(w, "Injector (Root)")
-<<<<<<< HEAD
-}
-
-// Set an http error, and log it to the tracing system.
-func httpError(ctx context.Context, w http.ResponseWriter, err error) {
-	// We're hoping this is an HTTPError form of error, which would have the
-	// preferred HTTP status code included.
-	//
-	// If it isn't, then the error originated in some support or library logic,
-	// rather than the web server's business logic.  In that case we assume a
-	// status code of internal server error as the most likely correct value.
-	he, ok := err.(*HTTPError)
-	if !ok {
-		he = &HTTPError{
-			SC:   http.StatusInternalServerError,
-			Base: err,
-		}
-	}
-
-	_ = st.Errorf(ctx, -1, "http error %v: %s", he.StatusCode(), he.Error())
-	http.Error(w, he.Error(), he.StatusCode())
-}
-
-// doSessionHeader wraps a handler action with the necessary code to retrieve any existing session state,
-// and to attach that state to the response prior to returning.
-//
-// The session object is passed out for reference use by any later body processing.
-func doSessionHeader(
-	ctx context.Context, w http.ResponseWriter, r *http.Request,
-	action func(ctx context.Context, session *sessions.Session) error) error {
-
-	session, _ := server.cookieStore.Get(r, SessionCookieName)
-
-	err := action(ctx, session)
-
-	if errx := session.Save(r, w); errx != nil {
-		return &HTTPError{
-			SC:   http.StatusInternalServerError,
-			Base: errx,
-		}
-	}
-
-	return err
-=======
->>>>>>> 58ebf6cc
 }