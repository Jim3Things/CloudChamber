--- conflicted
+++ resolved
@@ -19,7 +19,6 @@
 	metadataCopy := requestMetadata.Copy()
 
 	tr := global.TraceProvider().Tracer("client")
-<<<<<<< HEAD
 
 	ctx, span := tr.Start(ctx, method)
 	defer span.End()
@@ -33,6 +32,8 @@
 }
 
 func setTraceStatus(span trace.Span, err error) {
+	// Spans assume a status of "OK", so we only need to update the
+	// status if it is an error.
 	if err != nil {
 		s, ok := status.FromError(err)
 		code := s.Code()
@@ -42,26 +43,5 @@
 		span.SetStatus(code, "returned error")
 	} else {
 		span.SetStatus(codes.OK, "OK")
-=======
-	err := tr.WithSpan(ctx, method,
-		func(ctx context.Context) error {
-			grpctrace.Inject(ctx, &metadataCopy)
-			ctx = metadata.NewOutgoingContext(ctx, metadataCopy)
-
-			err := invoker(ctx, method, req, reply, cc, opts...)
-			setTraceStatus(ctx, err)
-			return err
-		},
-		trace.WithAttributes(kv.String(tracing.StackTraceKey, tracing.StackTrace())))
-	return err
-}
-
-func setTraceStatus(ctx context.Context, err error) {
-	// Spans assume a status of "OK", so we only need to update the
-	// status if it is an error.
-	if err != nil {
-		s, _ := status.FromError(err)
-		trace.SpanFromContext(ctx).SetStatus(s.Code(), "Setting completion status")
->>>>>>> a2fad64c
 	}
 }