--- conflicted
+++ resolved
@@ -3,14 +3,10 @@
 const (
 	StepperTicksKey = "cc-stepper-ticks"
 	Reason          = "cc-reason"
-<<<<<<< HEAD
+	MessageTextKey  = "cc-message-text"
 	StackTraceKey   = "cc-stack-trace"
+	SeverityKey     = "cc-severity"
 
 	// Header keys, used to add context on the way to the actor
 	LinkingSpanID   = "cc-link-to"
-=======
-	MessageTextKey  = "cc-message-text"
-	StackTraceKey   = "cc-stack-trace"
-	SeverityKey     = "cc-severity"
->>>>>>> a2fad64c
 )