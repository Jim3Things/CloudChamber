--- conflicted
+++ resolved
@@ -31,24 +31,6 @@
 func (e *Exporter) ExportSpan(ctx context.Context, data *export.SpanData) {
 	entry := common.ExtractEntry(ctx, data)
 
-<<<<<<< HEAD
-	spanID := entry.GetSpanID()
-	parentID := entry.GetParentID()
-	status := entry.GetStatus()
-	name := entry.GetName()
-	stack := entry.GetStackTrace()
-
-	testContext.Logf("[%s:%s] %s %s:%s", spanID, parentID, status, name, stack)
-	if entry.Event != nil {
-		for _, event := range entry.Event {
-			tick := event.GetTick()
-			if tick >= 0 {
-				testContext.Logf("  @%d: %s (%s)%s", event.GetTick(), event.GetText(), event.GetReason(), event.GetStackTrace())
-			} else {
-				testContext.Logf("     : %s (%s)%s", event.GetText(), event.GetReason(), event.GetStackTrace())
-			}
-		}
-=======
 	testContext.Logf("[%s:%s] %s %s:\n%s", entry.GetSpanID(), entry.GetParentID(), entry.GetStatus(), entry.GetName(), entry.GetStackTrace())
 	for _, event := range entry.Event {
 		if event.GetTick() < 0 {
@@ -68,7 +50,6 @@
 		log.Severity_Warning: "W",
 		log.Severity_Error: "E",
 		log.Severity_Fatal: "F",
->>>>>>> a2fad64c
 	}
 
 	t, ok := severityToText[severity]
