package common

import (
	"context"
	"fmt"

	"go.opentelemetry.io/otel/sdk/export/trace"

	"github.com/Jim3Things/CloudChamber/internal/tracing"
	"github.com/Jim3Things/CloudChamber/pkg/protos/log"
)

func ExtractEntry(_ context.Context, data *trace.SpanData) log.Entry {
	spanID := data.SpanContext.SpanID.String()
	parentID := data.ParentSpanID.String()

	entry := log.Entry{
		Name:     data.Name,
		SpanID:   spanID,
		ParentID: parentID,
		Status:   fmt.Sprintf("%v: %v", data.StatusCode, data.StatusMessage),
		StackTrace: "",
	}

	for _, attr := range data.Attributes {
		if attr.Key == tracing.StackTraceKey {
			entry.StackTrace = attr.Value.AsString()
		}
	}

	for _, attr := range data.Attributes {
		switch attr.Key {
		case tracing.StackTraceKey:
			entry.StackTrace = attr.Value.AsString()
		}
	}

	for _, event := range data.MessageEvents {
		item := log.Event{
<<<<<<< HEAD
			Text: event.Name,
			Tick: -1,
=======
			Name: event.Name,
>>>>>>> a2fad64c
		}

		for _, attr := range event.Attributes {
			switch attr.Key {
			case tracing.StepperTicksKey:
				item.Tick = attr.Value.AsInt64()

			case tracing.SeverityKey:
				item.Severity = log.Severity(attr.Value.AsInt64())

			case tracing.StackTraceKey:
				item.StackTrace = attr.Value.AsString()

			case tracing.MessageTextKey:
				item.Text = attr.Value.AsString()
			}

			if attr.Key == tracing.StackTraceKey {
				item.StackTrace = attr.Value.AsString()
			}
		}

		entry.Event = append(entry.Event, &item)
	}

	return entry
}<|MERGE_RESOLUTION|>--- conflicted
+++ resolved
@@ -37,12 +37,8 @@
 
 	for _, event := range data.MessageEvents {
 		item := log.Event{
-<<<<<<< HEAD
 			Text: event.Name,
 			Tick: -1,
-=======
-			Name: event.Name,
->>>>>>> a2fad64c
 		}
 
 		for _, attr := range event.Attributes {
