/* eslint-disable */
import { asArray, asBool, asNumber, asItem, Duration, durationFromJson } from "../utils"

import { Entry } from "../log/entry";

export const protobufPackage = "services";

/** Define the various simulated time stepping policies */
export enum StepperPolicy {
  /** Invalid - Default value, indicates an uninitialized stepper */
  Invalid = 0,
  /**
   * NoWait - Policy that immediately moves the simulated time forward with any
   * wait operation.  Useful for shortening test runs.
   */
  NoWait = 1,
  /**
   * Measured - Policy that magnifies time, but still proceeds forward automatically.
   * This option requires a delay per tick to determine how fast time runs
   */
  Measured = 2,
  /**
   * Manual - Policy that requires manual stepping of time.  Simulated time only
   * moves forward as a result of an externally generated step command.
   */
  Manual = 3,
  UNRECOGNIZED = -1,
}

export function stepperPolicyFromJSON(object: any): StepperPolicy {
  if (object === undefined || object === null) {
    return StepperPolicy.Invalid
  }

  switch (object) {
    case 0:
    case "Invalid":
      return StepperPolicy.Invalid;
    case 1:
    case "NoWait":
      return StepperPolicy.NoWait;
    case 2:
    case "Measured":
      return StepperPolicy.Measured;
    case 3:
    case "Manual":
      return StepperPolicy.Manual;
    case -1:
    case "UNRECOGNIZED":
    default:
      return StepperPolicy.UNRECOGNIZED;
  }
}

// /** Define the request associated with a forcible reset */
// export interface ResetRequest {}

// /** Define the parameters to a stepper policy request parameters */
// export interface PolicyRequest {
//   /** Required policy (cannot be Invalid) */
//   policy: StepperPolicy;
//   /** Number of seconds between ticks.  Only valid for the "Measured" policy. */
//   measuredDelay: Duration | undefined;
//   /**
//    * If non-negative, require that the current policy revision number match
//    * Negative values do not require a match, and force an unconditional
//    * application of the new policy
//    */
//   matchEpoch: number;
// }

// /** Define the request associated with a Step operation */
// export interface StepRequest {}

// /** Define the request associated with a current time query */
// export interface NowRequest {}

// /** Define the parameters when requesting a delay */
// export interface DelayRequest {
//   /** The minimum simulated time before the delay is completed. */
//   atLeast: Timestamp | undefined;
//   /**
//    * An additional maximum number of ticks that can be added to the delay.
//    * A random number of ticks [0-jitter) are added to the delay time.  This
//    * is to simulate the random delays seen in, e.g., disk I/O or network
//    * communications.
//    */
//   jitter: number;
// }

// /** Define the request associated with a status request */
// export interface GetStatusRequest {}

// /**
//  * Internally used message to cause a simulate time advance based on timer
//  * expiry
//  */
// export interface AutoStepRequest {
//   /**
//    * The epoch number associated with the repeating timer call.  Ignore
//    * this message if this value does not match the last timer's epoch.
//    */
//   epoch: number;
// }

/** Define the current status response message */
export class StatusResponse {
  /** Current stepper policy */
  policy: StepperPolicy;
  /** Current measured delay - should be zero if the policy is not "Measured" */
  measuredDelay: Duration;
  /** Current simulated time */
  now: number;
  /** Number of active waiters (number of outstanding delay calls) */
  waiterCount: number;
  /** Current policy version number */
  epoch: number;

  constructor(object: any) {
    this.policy = stepperPolicyFromJSON(object.policy)
    this.measuredDelay = durationFromJson(object.measuredDelay)
    this.now = asNumber(object.now)
    this.waiterCount = asNumber(object.waiterCount)
    this.epoch = asNumber(object.epoch)
  }
}

// /**
//  * StepperState contains the state machine internal state necessary to restore
//  * the current simulated time on restart.
//  * NB: This is currently mostly latent - only the state machine state values are
//  * provided, in order to support the changes in the common state machine
//  * internals.
//  */
// export interface StepperState {
//   smState: StepperState_State;
// }

// export enum StepperState_State {
//   /** invalid - This is the state when no legal policy is in force. */
//   invalid = 0,
//   /** awaiting_start - This is the state prior to initialization. */
//   awaiting_start = 1,
//   /**
//    * no_wait - This state manages the policy where the simulated time is either
//    * manually stepped forward, or, if a Delay operation is called, it jumps
//    * forward to immediately complete any waiter.
//    */
//   no_wait = 2,
//   /**
//    * manual - This is the state where simulated time only moves forward due to
//    * specific Step operations.
//    */
//   manual = 3,
//   /**
//    * measured - This is the state where simulated time moves forward by one tick per
//    * the designated real time interval (e.g. 1 tick / second).
//    */
//   measured = 4,
//   /** faulted - An internal fault has occurred.  This is a terminal state. */
//   faulted = 5,
//   UNRECOGNIZED = -1,
// }

// export function stepperState_StateFromJSON(object: any): StepperState_State {
//   switch (object) {
//     case 0:
//     case "invalid":
//       return StepperState_State.invalid;
//     case 1:
//     case "awaiting_start":
//       return StepperState_State.awaiting_start;
//     case 2:
//     case "no_wait":
//       return StepperState_State.no_wait;
//     case 3:
//     case "manual":
//       return StepperState_State.manual;
//     case 4:
//     case "measured":
//       return StepperState_State.measured;
//     case 5:
//     case "faulted":
//       return StepperState_State.faulted;
//     case -1:
//     case "UNRECOGNIZED":
//     default:
//       return StepperState_State.UNRECOGNIZED;
//   }
// }

// export function stepperState_StateToJSON(object: StepperState_State): string {
//   switch (object) {
//     case StepperState_State.invalid:
//       return "invalid";
//     case StepperState_State.awaiting_start:
//       return "awaiting_start";
//     case StepperState_State.no_wait:
//       return "no_wait";
//     case StepperState_State.manual:
//       return "manual";
//     case StepperState_State.measured:
//       return "measured";
//     case StepperState_State.faulted:
//       return "faulted";
//     default:
//       return "UNKNOWN";
//   }
// }

// /** Specify the trace entry to append to the trace sink's store */
// export interface AppendRequest {
//   /** The trace entry */
//   entry: Entry | undefined;
// }

// /** Specify what trace entries to receive */
// export interface GetAfterRequest {
//   /**
//    * The last id that has been previously seen.  Note that '-1' will cause the
//    * earliest traces to be returned
//    */
//   id: number;
//   //* The maximum number of entries to return in in the reply. 
//   maxEntries: number;
//   /**
//    * True, if the call should wait for new trace entries if there are none
//    * that are later than the specified id when the call arrives.  If false,
//    * the call returns immediately with no entries.
//    */
//   wait: boolean;
// }

/** Return the traces for the request */
export class GetAfterResponse {
  /**
   * The highest trace id returned.  Use this as the id on the next GetAfter
   * call in order to start returning the traces that immediately follow.
   */
  lastId: number;
  /**
   * True, if some entries were skipped - probably due to removal at the
   * trace sink in order to stay within the retention limit
   */
  missed: boolean;
  /** Set of trace entries we're returning */
  entries: GetAfterResponse_traceEntry[];

  constructor(object: any) {
    this.entries = asArray<GetAfterResponse_traceEntry>((v) => new GetAfterResponse_traceEntry(v), object.entries)
    this.lastId = asNumber(object.lastId)
    this.missed = asBool(object.missed)
  }
}

export class GetAfterResponse_traceEntry {
  /** Sequential id for this trace */
  id: number;
  /** Contents of the trace entry */
  entry: Entry;

  constructor(object: any) {
    this.id = asNumber(object.id)
    this.entry = asItem<Entry>((v) => new Entry(v), object.entry, new Entry({}))
  }
}

/** Return the active policies for the trace sink service */
export class GetPolicyResponse {
  /** The limit on the number of entries held in the trace sink */
  maxEntriesHeld: number;
  /** Earliest trace entry currently held. */
  firstId: number;

  constructor(object: any) {
    this.maxEntriesHeld = asNumber(object.maxEntriesHeld)
    this.firstId = asNumber(object.firstId)
  }
}

export class WatchResponse {
  expired: boolean | undefined;
  statusResponse: StatusResponse | undefined;

  constructor(object: any) {
      this.expired = asItem<boolean | undefined>(Boolean, object.expired, undefined)
      this.statusResponse = asItem<StatusResponse | undefined>((v) => new StatusResponse(v), object.statusResponse, undefined)
  }
}

// const baseResetRequest: object = {};

// export const ResetRequest = {
//   fromJSON(_: any): ResetRequest {
//     const message = { ...baseResetRequest } as ResetRequest;
//     return message;
//   },

//   toJSON(_: ResetRequest): unknown {
//     const obj: any = {};
//     return obj;
//   },
// };

// const basePolicyRequest: object = { policy: 0, matchEpoch: 0 };

// export const PolicyRequest = {
//   fromJSON(object: any): PolicyRequest {
//     const message = { ...basePolicyRequest } as PolicyRequest;
//     if (object.policy !== undefined && object.policy !== null) {
//       message.policy = stepperPolicyFromJSON(object.policy);
//     } else {
//       message.policy = 0;
//     }
//     if (object.measuredDelay !== undefined && object.measuredDelay !== null) {
//       message.measuredDelay = Duration.fromJSON(object.measuredDelay);
//     } else {
//       message.measuredDelay = undefined;
//     }
//     if (object.matchEpoch !== undefined && object.matchEpoch !== null) {
//       message.matchEpoch = Number(object.matchEpoch);
//     } else {
//       message.matchEpoch = 0;
//     }
//     return message;
//   },

//   toJSON(message: PolicyRequest): unknown {
//     const obj: any = {};
//     message.policy !== undefined &&
//       (obj.policy = stepperPolicyToJSON(message.policy));
//     message.measuredDelay !== undefined &&
//       (obj.measuredDelay = message.measuredDelay
//         ? Duration.toJSON(message.measuredDelay)
//         : undefined);
//     message.matchEpoch !== undefined && (obj.matchEpoch = message.matchEpoch);
//     return obj;
//   },
// };

// const baseStepRequest: object = {};

// export const StepRequest = {
//   fromJSON(_: any): StepRequest {
//     const message = { ...baseStepRequest } as StepRequest;
//     return message;
//   },

//   toJSON(_: StepRequest): unknown {
//     const obj: any = {};
//     return obj;
//   },
// };

// const baseNowRequest: object = {};

// export const NowRequest = {
//   fromJSON(_: any): NowRequest {
//     const message = { ...baseNowRequest } as NowRequest;
//     return message;
//   },

//   toJSON(_: NowRequest): unknown {
//     const obj: any = {};
//     return obj;
//   },
// };

// const baseDelayRequest: object = { jitter: 0 };

// export const DelayRequest = {
//   fromJSON(object: any): DelayRequest {
//     const message = { ...baseDelayRequest } as DelayRequest;
//     if (object.atLeast !== undefined && object.atLeast !== null) {
//       message.atLeast = Timestamp.fromJSON(object.atLeast);
//     } else {
//       message.atLeast = undefined;
//     }
//     if (object.jitter !== undefined && object.jitter !== null) {
//       message.jitter = Number(object.jitter);
//     } else {
//       message.jitter = 0;
//     }
//     return message;
//   },

//   toJSON(message: DelayRequest): unknown {
//     const obj: any = {};
//     message.atLeast !== undefined &&
//       (obj.atLeast = message.atLeast
//         ? Timestamp.toJSON(message.atLeast)
//         : undefined);
//     message.jitter !== undefined && (obj.jitter = message.jitter);
//     return obj;
//   },
// };

// const baseGetStatusRequest: object = {};

// export const GetStatusRequest = {
//   fromJSON(_: any): GetStatusRequest {
//     const message = { ...baseGetStatusRequest } as GetStatusRequest;
//     return message;
//   },

//   toJSON(_: GetStatusRequest): unknown {
//     const obj: any = {};
//     return obj;
//   },
// };

// const baseAutoStepRequest: object = { epoch: 0 };

// export const AutoStepRequest = {
//   fromJSON(object: any): AutoStepRequest {
//     const message = { ...baseAutoStepRequest } as AutoStepRequest;
//     if (object.epoch !== undefined && object.epoch !== null) {
//       message.epoch = Number(object.epoch);
//     } else {
//       message.epoch = 0;
//     }
//     return message;
//   },

//   toJSON(message: AutoStepRequest): unknown {
//     const obj: any = {};
//     message.epoch !== undefined && (obj.epoch = message.epoch);
//     return obj;
//   },
// };

// const baseStepperState: object = { smState: 0 };

// export const StepperState = {
//   fromJSON(object: any): StepperState {
//     const message = { ...baseStepperState } as StepperState;
//     if (object.smState !== undefined && object.smState !== null) {
//       message.smState = stepperState_StateFromJSON(object.smState);
//     } else {
//       message.smState = 0;
//     }
//     return message;
//   },

//   toJSON(message: StepperState): unknown {
//     const obj: any = {};
//     message.smState !== undefined &&
//       (obj.smState = stepperState_StateToJSON(message.smState));
//     return obj;
//   },
// };

// const baseAppendRequest: object = {};

// export const AppendRequest = {
//   fromJSON(object: any): AppendRequest {
//     const message = { ...baseAppendRequest } as AppendRequest;
//     if (object.entry !== undefined && object.entry !== null) {
//       message.entry = Entry.fromJSON(object.entry);
//     } else {
//       message.entry = undefined;
//     }
//     return message;
//   },

//   toJSON(message: AppendRequest): unknown {
//     const obj: any = {};
//     message.entry !== undefined &&
//       (obj.entry = message.entry ? Entry.toJSON(message.entry) : undefined);
//     return obj;
//   },
// };

// const baseGetAfterRequest: object = { id: 0, maxEntries: 0, wait: false };

// export const GetAfterRequest = {
//   fromJSON(object: any): GetAfterRequest {
//     const message = { ...baseGetAfterRequest } as GetAfterRequest;
//     if (object.id !== undefined && object.id !== null) {
//       message.id = Number(object.id);
//     } else {
//       message.id = 0;
//     }
//     if (object.maxEntries !== undefined && object.maxEntries !== null) {
//       message.maxEntries = Number(object.maxEntries);
//     } else {
//       message.maxEntries = 0;
//     }
//     if (object.wait !== undefined && object.wait !== null) {
//       message.wait = Boolean(object.wait);
//     } else {
//       message.wait = false;
//     }
//     return message;
//   },

//   toJSON(message: GetAfterRequest): unknown {
//     const obj: any = {};
//     message.id !== undefined && (obj.id = message.id);
//     message.maxEntries !== undefined && (obj.maxEntries = message.maxEntries);
//     message.wait !== undefined && (obj.wait = message.wait);
//     return obj;
//   },
// };

// const baseGetPolicyRequest: object = {};

// export const GetPolicyRequest = {
//   fromJSON(_: any): GetPolicyRequest {
//     const message = { ...baseGetPolicyRequest } as GetPolicyRequest;
//     return message;
//   },

//   toJSON(_: GetPolicyRequest): unknown {
//     const obj: any = {};
//     return obj;
//   },
// };

<<<<<<< HEAD
export const GetPolicyResponse = {
  fromJSON(object: any): GetPolicyResponse {
    return {
      maxEntriesHeld: asNumber(object.maxEntriesHeld),
      firstId: asNumber(object.firstId),
    }
  },
};

export const WatchResponse = {
  fromJSON(object: any): WatchResponse {
    return {
      expired: asItem<boolean | undefined>(Boolean, object.expired, undefined),
      statusResponse: asItem<StatusResponse | undefined>(StatusResponse.fromJSON, object.statusResponse, undefined),
    }
  }
}
=======

// const basePingResponse: object = {};

// export const PingResponse = {
//   fromJSON(object: any): PingResponse {
//     const message = { ...basePingResponse } as PingResponse;
//     if (object.expired !== undefined && object.expired !== null) {
//       message.expired = Boolean(object.expired);
//     } else {
//       message.expired = undefined;
//     }
//     if (object.statusResponse !== undefined && object.statusResponse !== null) {
//       message.statusResponse = StatusResponse.fromJSON(object.statusResponse);
//     } else {
//       message.statusResponse = undefined;
//     }
//     return message;
//   },

//   toJSON(message: PingResponse): unknown {
//     const obj: any = {};
//     message.expired !== undefined && (obj.expired = message.expired);
//     message.statusResponse !== undefined &&
//       (obj.statusResponse = message.statusResponse
//         ? StatusResponse.toJSON(message.statusResponse)
//         : undefined);
//     return obj;
//   },
// };
>>>>>>> 74de8788
<|MERGE_RESOLUTION|>--- conflicted
+++ resolved
@@ -517,7 +517,6 @@
 //   },
 // };
 
-<<<<<<< HEAD
 export const GetPolicyResponse = {
   fromJSON(object: any): GetPolicyResponse {
     return {
@@ -534,35 +533,4 @@
       statusResponse: asItem<StatusResponse | undefined>(StatusResponse.fromJSON, object.statusResponse, undefined),
     }
   }
-}
-=======
-
-// const basePingResponse: object = {};
-
-// export const PingResponse = {
-//   fromJSON(object: any): PingResponse {
-//     const message = { ...basePingResponse } as PingResponse;
-//     if (object.expired !== undefined && object.expired !== null) {
-//       message.expired = Boolean(object.expired);
-//     } else {
-//       message.expired = undefined;
-//     }
-//     if (object.statusResponse !== undefined && object.statusResponse !== null) {
-//       message.statusResponse = StatusResponse.fromJSON(object.statusResponse);
-//     } else {
-//       message.statusResponse = undefined;
-//     }
-//     return message;
-//   },
-
-//   toJSON(message: PingResponse): unknown {
-//     const obj: any = {};
-//     message.expired !== undefined && (obj.expired = message.expired);
-//     message.statusResponse !== undefined &&
-//       (obj.statusResponse = message.statusResponse
-//         ? StatusResponse.toJSON(message.statusResponse)
-//         : undefined);
-//     return obj;
-//   },
-// };
->>>>>>> 74de8788
+}