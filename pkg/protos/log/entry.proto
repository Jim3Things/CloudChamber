// This file contains the trace log entry formats used by CloudChamber when
// queuing to the production display
//
// CloucChamber will display the trace message, may have an annotation as to
// why the event occurred, when it occurred, and the modules impacted by this
// event, and in what why.
//
// So, for instance, an event may specify that the scheduler has made a choice
// for placement, the annotation would describe how that choice was made, the
// time would indicate when, and the impacted modules would include the
// scheduler (for execute), the target workload inventory store (for modify),
// and the internal escrow usage state (for modify).
//
// These entries need to be sufficient to drive what gets highlighted and shown
// on the CloudChamber display.

syntax = "proto3";

package log;

option go_package="github.com/Jim3Things/CloudChamber/pkg/protos/log";

// Describe the type of impact that this event has on a module.
enum impact {
    Invalid = 0;
    Read = 1;
    Create = 2;
    Modify = 3;
    Delete = 4;
    Execute = 5;
}

enum severity {
    Debug = 0;

    // This is the severity use to denote an explanatory entry
    Reason = 1;

    Info = 2;
    Warning = 3;
    Error = 4;
    Fatal = 5;
}

// Describe an impacted module
message module {
    impact impact = 1;
    string name = 2;
}

// Define an individual trace event
message event {
    // Simulated time when it was logged.
    int64 tick = 1;

    // Event severity
    severity severity = 2;

    // Label to quickly mark the event
    string name = 3;

    // The event text itself.
    string text = 4;

    // Formatted caller's stack trace
    string stack_trace = 5;

    string stack_trace = 4;

    // The set of modules impacted, and the type of impact.
<<<<<<< HEAD
    repeated module impacted = 5;
=======
    repeated module impacted = 6;
>>>>>>> a2fad64c
}

// Describe a full correlated span, consisting of zero or more events.
message entry {
    string name = 1;

    string spanID = 2;
    string parentID = 3;

    string status = 4;

    string stack_trace = 5;

    repeated event event = 6;
}<|MERGE_RESOLUTION|>--- conflicted
+++ resolved
@@ -65,14 +65,8 @@
     // Formatted caller's stack trace
     string stack_trace = 5;
 
-    string stack_trace = 4;
-
     // The set of modules impacted, and the type of impact.
-<<<<<<< HEAD
-    repeated module impacted = 5;
-=======
     repeated module impacted = 6;
->>>>>>> a2fad64c
 }
 
 // Describe a full correlated span, consisting of zero or more events.
