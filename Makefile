PROJECT = $(GOPATH)/src/github.com/Jim3Things/CloudChamber

PROJECT_UI = ../cloud_chamber_react_ts/build

PROTO_FILES = \
    pkg/protos/admin/users.proto \
    pkg/protos/common/capacity.proto \
    pkg/protos/common/completion.proto \
    pkg/protos/common/timestamp.proto \
    pkg/protos/log/entry.proto \
    pkg/protos/inventory/actual.proto \
    pkg/protos/inventory/external.proto \
    pkg/protos/inventory/internal.proto \
    pkg/protos/inventory/target.proto \
    pkg/protos/workload/actual.proto \
    pkg/protos/workload/external.proto \
    pkg/protos/workload/internal.proto \
    pkg/protos/workload/target.proto \
    pkg/protos/monitor/monitor.proto \
    pkg/protos/Stepper/stepper.proto \
    pkg/protos/trace_sink/trace_sink.proto


PROTO_GEN_FILES = \
    pkg/protos/admin/users.pb.go \
    pkg/protos/common/capacity.pb.go \
    pkg/protos/common/completion.pb.go \
    pkg/protos/common/timestamp.pb.go \
    pkg/protos/log/entry.pb.go \
    pkg/protos/inventory/actual.pb.go \
    pkg/protos/inventory/external.pb.go \
    pkg/protos/inventory/internal.pb.go \
    pkg/protos/inventory/target.pb.go \
    pkg/protos/workload/actual.pb.go \
    pkg/protos/workload/external.pb.go \
    pkg/protos/workload/internal.pb.go \
    pkg/protos/workload/target.pb.go \
    pkg/protos/monitor/monitor.pb.go \
    pkg/protos/Stepper/stepper.pb.go \
    pkg/protos/trace_sink/trace_sink.pb.go


<<<<<<< HEAD
SRC_CONFIG = \
	internal/config/settings.go
=======
ProdFiles = $(filter-out %_test.go, $(wildcard $(1)/*.go))

SRC_CONFIG = \
	$(call ProdFiles, internal/config)
>>>>>>> e58c9e1b

SRC_FRONTEND = \
	$(SRC_CONFIG) \
	$(SRC_STORE) \
	$(SRC_TIMESTAMP) \
	$(SRC_TRACING) \
	$(SRC_TRACING_CLIENT) \
	$(SRC_TRACING_SERVER) \
<<<<<<< HEAD
	internal/services/frontend/DBInventory.go \
	internal/services/frontend/DBUsers.go \
	internal/services/frontend/errors.go \
	internal/services/frontend/frontend.go \
	internal/services/frontend/inventory.go \
	internal/services/frontend/ping.go \
	internal/services/frontend/session_manager.go \
	internal/services/frontend/stepper.go \
	internal/services/frontend/users.go \
	internal/services/frontend/workloads.go

SRC_MONITOR = \
	internal/services/monitor/monitor.go

SRC_SM = \
	$(SRC_TRACING_SERVER) \
	internal/sm/sm.go

SRC_STEPPER_ACTOR = \
    $(SRC_SM) \
	$(SRC_TRACING) \
	$(SRC_TRACING_SERVER) \
	internal/services/stepper_actor/actor.go \
	internal/services/stepper_actor/adapter.go \
	internal/services/stepper_actor/sm.go
=======
	$(call ProdFiles, internal/services/frontend)

SRC_MONITOR = \
	$(call ProdFiles, internal/services/monitor)

SRC_SM = \
	$(SRC_TRACING_SERVER) \
	$(call ProdFiles, internal/sm)

SRC_STEPPER_ACTOR = \
	$(SRC_SM) \
	$(SRC_TRACING) \
	$(SRC_TRACING_SERVER) \
	$(call ProdFiles, internal/services/stepper_actor)
>>>>>>> e58c9e1b

SRC_STORE = \
	$(SRC_TRACING) \
	$(SRC_TRACING_SERVER) \
<<<<<<< HEAD
	internal/clients/store/store.go \
	internal/clients/store/storeapi.go \
	internal/clients/store/errors.go

SRC_TIMESTAMP = \
	internal/clients/timestamp/timestamp.go

SRC_TRACINGSINK = \
	internal/services/tracing_sink/sink.go

SRC_TRACING = \
	internal/tracing/constants.go \
	internal/tracing/StackData.go

SRC_TRACING_EXPORTERS_COMMON = \
	$(SRC_TRACING) \
	internal/tracing/exporters/common/common.go \
	internal/tracing/exporters/common/deferrable.go

SRC_TRACING_EXPORTERS_IO_WRITER = \
	$(SRC_TRACING_EXPORTERS_COMMON) \
	internal/tracing/exporters/io_writer/exporter.go

SRC_TRACING_EXPORTERS_PRODUCTION = \
	$(SRC_TRACING_EXPORTERS_COMMON) \
	internal/tracing/exporters/production/exporter.go
=======
	$(call ProdFiles, internal/clients/store)

SRC_TIMESTAMP = \
	$(call ProdFiles, internal/clients/timestamp)

SRC_TRACINGSINK = \
	$(call ProdFiles, internal/services/tracing_sink)

SRC_TRACING = \
	$(call ProdFiles, internal/tracing)

SRC_TRACING_EXPORTERS_COMMON = \
	$(SRC_TRACING) \
	$(call ProdFiles, internal/tracing/exporters/common)

SRC_TRACING_EXPORTERS_IO_WRITER = \
	$(SRC_TRACING_EXPORTERS_COMMON) \
	$(call ProdFiles, internal/tracing/exporters/io_writer)

SRC_TRACING_EXPORTERS_PRODUCTION = \
	$(SRC_TRACING_EXPORTERS_COMMON) \
	$(call ProdFiles, internal/tracing/exporters/production)
>>>>>>> e58c9e1b

SRC_TRACING_EXPORTERS = \
	$(SRC_TRACING_EXPORTERS_IO_WRITER) \
	$(SRC_TRACING_EXPORTERS_PRODUCTION) \
<<<<<<< HEAD
	internal/tracing/exporters/exporters.go \
	internal/tracing/exporters/init.go 
=======
	$(call ProdFiles, internal/tracing/exporters)
>>>>>>> e58c9e1b

SRC_TRACING_SETUP = \
	$(SRC_TRACING_EXPORTERS) \
	$(SRC_TRACING_EXPORTERS_IO_WRITER) \
	$(SRC_TRACING_EXPORTERS_PRODUCTION) \
<<<<<<< HEAD
	internal/tracing/setup/config.go \

SRC_TRACING_SERVER = \
	$(SRC_TRACING) \
	internal/tracing/server/actor_interceptor.go \
	internal/tracing/server/span_map.go \
	internal/tracing/server/tracing.go

SRC_TRACING_CLIENT = \
	internal/tracing/client/tracing.go \
=======
	$(call ProdFiles, internal/tracing/setup)

SRC_TRACING_SERVER = \
	$(SRC_TRACING) \
	$(call ProdFiles, internal/tracing/server)

SRC_TRACING_CLIENT = \
	$(call ProdFiles, internal/tracing/client)
>>>>>>> e58c9e1b

SRC_VERSION = \
	pkg/version/version.go


SRC_CONTROLLER = \
<<<<<<< HEAD
	cmd/controllerd/main.go \
=======
	$(call ProdFiles, cmd/controllerd) \
>>>>>>> e58c9e1b
	$(SRC_CONFIG) \
	$(SRC_MONITOR) \
	$(SRC_TRACING_EXPORTERS) \
	$(SRC_TRACING_SERVER) \
	$(SRC_TRACING_SETUP)

SRC_INVENTORY = \
<<<<<<< HEAD
	cmd/inventoryd/main.go \
=======
	$(call ProdFiles, cmd/inventoryd) \
>>>>>>> e58c9e1b
	$(SRC_CONFIG) \
	$(SRC_TRACING_EXPORTERS) \
	$(SRC_TRACING_SETUP)

SRC_SIMSUPPORT = \
<<<<<<< HEAD
	cmd/sim_supportd/main.go \
=======
	$(call ProdFiles, cmd/sim_supportd) \
>>>>>>> e58c9e1b
	$(SRC_CONFIG) \
	$(SRC_STEPPER_ACTOR) \
	$(SRC_TRACINGSINK) \
	$(SRC_TRACING_EXPORTERS) \
	$(SRC_TRACING_SERVER) \
	$(SRC_TRACING_SETUP)

SRC_WEBSERVER = \
<<<<<<< HEAD
	cmd/web_server/main.go \
=======
	$(call ProdFiles, cmd/web_server) \
>>>>>>> e58c9e1b
	$(SRC_CONFIG) \
	$(SRC_FRONTEND) \
	$(SRC_TRACING_EXPORTERS) \
	$(SRC_TRACING_SETUP)


SERVICES = \
    deployments/controllerd.exe \
    deployments/inventoryd.exe \
    deployments/sim_supportd.exe \
    deployments/web_server.exe

VERSION_MARKER = \
    pkg/version/generated.go \
    pkg/version/version_stamp.md

ARTIFACTS = \
    deployments/readme.md \
    deployments/cloudchamber.yaml \
    deployments/Deploy.cmd \
    deployments/StartAll.cmd \
    deployments/StartCloudChamber.cmd \
    deployments/StartEtcd.cmd \
    deployments/MonitorEtcd.cmd



INSTALL_KIT = $(SERVICES) $(ARTIFACTS)



ifdef CC_INSTALL_TARGET

INSTALL_TARGET = $(CC_INSTALL_TARGET)/Files

else ifdef SYSTEMDRIVE

INSTALL_TARGET = $(SYSTEMDRIVE)/CloudChamber/Files

else

INSTALL_TARGET = ~/CloudChamber/Files

endif



PROTOC_BASE = protoc --proto_path=. --proto_path=$(GOPATH)/src

PROTOC_PBUF = $(PROTOC_BASE) --go_out=$(GOPATH)/src 
PROTOC_GRPC = $(PROTOC_BASE) --go_out=plugins=grpc:$(GOPATH)/src 


CP = cp
CP-RECURSIVE = $(CP) -r

MD = mkdir -p

RM-RECURSIVE = $(RM) -r



all: build run_tests

build: $(SERVICES) $(ARTIFACTS)

protogen: $(PROTO_GEN_FILES)

version: $(VERSION_MARKER)

service_build: $(SERVICES)

copy_to: $(ARTIFACTS)


.PHONY : install

install: $(INSTALL_KIT)
	$(MD) $(INSTALL_TARGET)
	$(CP) $(INSTALL_KIT) $(INSTALL_TARGET)/
	$(CP) $(PROJECT_UI)/*.* $(INSTALL_TARGET)/
	$(CP-RECURSIVE) $(PROJECT_UI)/static $(INSTALL_TARGET)/


.PHONY : install_clean

install_clean:

	$(RM-RECURSIVE) $(INSTALL_TARGET)/static
	$(RM-RECURSIVE) $(INSTALL_TARGET)



.PHONY : run_tests

run_tests: $(PROTO_GEN_FILES) $(VERSION_MARKER)
	go test $(PROJECT)/internal/clients/store
	go test $(PROJECT)/internal/clients/timestamp
	go test $(PROJECT)/internal/services/frontend
	go test $(PROJECT)/internal/services/stepper_actor
	go test $(PROJECT)/internal/tracing/exporters/common


.PHONY : clean

clean:
	$(RM) $(SERVICES) $(ARTIFACTS) $(PROTO_GEN_FILES) $(VERSION_MARKER)


.PHONY : test

test: run_tests


%.pb.go : %.proto
	$(PROTOC_PBUF) $(PROJECT)/$<


pkg/protos/monitor/monitor.pb.go: pkg/protos/monitor/monitor.proto
	$(PROTOC_GRPC) $(PROJECT)/$<

pkg/protos/Stepper/stepper.pb.go: pkg/protos/Stepper/stepper.proto
	$(PROTOC_GRPC) $(PROJECT)/$<

pkg/protos/trace_sink/trace_sink.pb.go: pkg/protos/trace_sink/trace_sink.proto
	$(PROTOC_GRPC) $(PROJECT)/$<



$(VERSION_MARKER) &: $(SRC_VERSION)
	go generate $(PROJECT)/$<

deployments/controllerd.exe:  $(SRC_CONTROLLER) $(PROTO_GEN_FILES) $(VERSION_MARKER)
	go build -o $(PROJECT)/$@ $(PROJECT)/$<

deployments/inventoryd.exe:   $(SRC_INVENTORY)  $(PROTO_GEN_FILES) $(VERSION_MARKER)
	go build -o $(PROJECT)/$@ $(PROJECT)/$<

deployments/sim_supportd.exe: $(SRC_SIMSUPPORT) $(PROTO_GEN_FILES) $(VERSION_MARKER)
	go build -o $(PROJECT)/$@ $(PROJECT)/$<

deployments/web_server.exe:   $(SRC_WEBSERVER)  $(PROTO_GEN_FILES) $(VERSION_MARKER)
	go build -o $(PROJECT)/$@ $(PROJECT)/$<

deployments/readme.md: pkg/version/version_stamp.md
	$(CP) $(PROJECT)/$< $(PROJECT)/$@

deployments/cloudchamber.yaml: configs/cloudchamber.yaml
	$(CP) $(PROJECT)/$< $(PROJECT)/$@

deployments/Deploy.cmd: scripts/Deploy.cmd
	$(CP) $(PROJECT)/$< $(PROJECT)/$@

deployments/StartEtcd.cmd: scripts/StartEtcd.cmd
	$(CP) $(PROJECT)/$< $(PROJECT)/$@

deployments/StartAll.cmd : scripts/StartAll.cmd
	$(CP) $(PROJECT)/$< $(PROJECT)/$@

deployments/StartCloudChamber.cmd : scripts/StartCloudChamber.cmd
	$(CP) $(PROJECT)/$< $(PROJECT)/$@

deployments/MonitorEtcd.cmd : scripts/MonitorEtcd.cmd
	$(CP) $(PROJECT)/$< $(PROJECT)/$@<|MERGE_RESOLUTION|>--- conflicted
+++ resolved
@@ -40,15 +40,10 @@
     pkg/protos/trace_sink/trace_sink.pb.go
 
 
-<<<<<<< HEAD
-SRC_CONFIG = \
-	internal/config/settings.go
-=======
 ProdFiles = $(filter-out %_test.go, $(wildcard $(1)/*.go))
 
 SRC_CONFIG = \
 	$(call ProdFiles, internal/config)
->>>>>>> e58c9e1b
 
 SRC_FRONTEND = \
 	$(SRC_CONFIG) \
@@ -57,80 +52,24 @@
 	$(SRC_TRACING) \
 	$(SRC_TRACING_CLIENT) \
 	$(SRC_TRACING_SERVER) \
-<<<<<<< HEAD
-	internal/services/frontend/DBInventory.go \
-	internal/services/frontend/DBUsers.go \
-	internal/services/frontend/errors.go \
-	internal/services/frontend/frontend.go \
-	internal/services/frontend/inventory.go \
-	internal/services/frontend/ping.go \
-	internal/services/frontend/session_manager.go \
-	internal/services/frontend/stepper.go \
-	internal/services/frontend/users.go \
-	internal/services/frontend/workloads.go
+	$(call ProdFiles, internal/services/frontend)
 
 SRC_MONITOR = \
-	internal/services/monitor/monitor.go
+	$(call ProdFiles, internal/services/monitor)
 
 SRC_SM = \
 	$(SRC_TRACING_SERVER) \
-	internal/sm/sm.go
+	$(call ProdFiles, internal/sm)
 
 SRC_STEPPER_ACTOR = \
     $(SRC_SM) \
 	$(SRC_TRACING) \
 	$(SRC_TRACING_SERVER) \
-	internal/services/stepper_actor/actor.go \
-	internal/services/stepper_actor/adapter.go \
-	internal/services/stepper_actor/sm.go
-=======
-	$(call ProdFiles, internal/services/frontend)
-
-SRC_MONITOR = \
-	$(call ProdFiles, internal/services/monitor)
-
-SRC_SM = \
-	$(SRC_TRACING_SERVER) \
-	$(call ProdFiles, internal/sm)
-
-SRC_STEPPER_ACTOR = \
-	$(SRC_SM) \
-	$(SRC_TRACING) \
-	$(SRC_TRACING_SERVER) \
 	$(call ProdFiles, internal/services/stepper_actor)
->>>>>>> e58c9e1b
 
 SRC_STORE = \
 	$(SRC_TRACING) \
 	$(SRC_TRACING_SERVER) \
-<<<<<<< HEAD
-	internal/clients/store/store.go \
-	internal/clients/store/storeapi.go \
-	internal/clients/store/errors.go
-
-SRC_TIMESTAMP = \
-	internal/clients/timestamp/timestamp.go
-
-SRC_TRACINGSINK = \
-	internal/services/tracing_sink/sink.go
-
-SRC_TRACING = \
-	internal/tracing/constants.go \
-	internal/tracing/StackData.go
-
-SRC_TRACING_EXPORTERS_COMMON = \
-	$(SRC_TRACING) \
-	internal/tracing/exporters/common/common.go \
-	internal/tracing/exporters/common/deferrable.go
-
-SRC_TRACING_EXPORTERS_IO_WRITER = \
-	$(SRC_TRACING_EXPORTERS_COMMON) \
-	internal/tracing/exporters/io_writer/exporter.go
-
-SRC_TRACING_EXPORTERS_PRODUCTION = \
-	$(SRC_TRACING_EXPORTERS_COMMON) \
-	internal/tracing/exporters/production/exporter.go
-=======
 	$(call ProdFiles, internal/clients/store)
 
 SRC_TIMESTAMP = \
@@ -153,34 +92,16 @@
 SRC_TRACING_EXPORTERS_PRODUCTION = \
 	$(SRC_TRACING_EXPORTERS_COMMON) \
 	$(call ProdFiles, internal/tracing/exporters/production)
->>>>>>> e58c9e1b
 
 SRC_TRACING_EXPORTERS = \
 	$(SRC_TRACING_EXPORTERS_IO_WRITER) \
 	$(SRC_TRACING_EXPORTERS_PRODUCTION) \
-<<<<<<< HEAD
-	internal/tracing/exporters/exporters.go \
-	internal/tracing/exporters/init.go 
-=======
 	$(call ProdFiles, internal/tracing/exporters)
->>>>>>> e58c9e1b
 
 SRC_TRACING_SETUP = \
 	$(SRC_TRACING_EXPORTERS) \
 	$(SRC_TRACING_EXPORTERS_IO_WRITER) \
 	$(SRC_TRACING_EXPORTERS_PRODUCTION) \
-<<<<<<< HEAD
-	internal/tracing/setup/config.go \
-
-SRC_TRACING_SERVER = \
-	$(SRC_TRACING) \
-	internal/tracing/server/actor_interceptor.go \
-	internal/tracing/server/span_map.go \
-	internal/tracing/server/tracing.go
-
-SRC_TRACING_CLIENT = \
-	internal/tracing/client/tracing.go \
-=======
 	$(call ProdFiles, internal/tracing/setup)
 
 SRC_TRACING_SERVER = \
@@ -189,18 +110,13 @@
 
 SRC_TRACING_CLIENT = \
 	$(call ProdFiles, internal/tracing/client)
->>>>>>> e58c9e1b
 
 SRC_VERSION = \
 	pkg/version/version.go
 
 
 SRC_CONTROLLER = \
-<<<<<<< HEAD
-	cmd/controllerd/main.go \
-=======
 	$(call ProdFiles, cmd/controllerd) \
->>>>>>> e58c9e1b
 	$(SRC_CONFIG) \
 	$(SRC_MONITOR) \
 	$(SRC_TRACING_EXPORTERS) \
@@ -208,21 +124,13 @@
 	$(SRC_TRACING_SETUP)
 
 SRC_INVENTORY = \
-<<<<<<< HEAD
-	cmd/inventoryd/main.go \
-=======
 	$(call ProdFiles, cmd/inventoryd) \
->>>>>>> e58c9e1b
 	$(SRC_CONFIG) \
 	$(SRC_TRACING_EXPORTERS) \
 	$(SRC_TRACING_SETUP)
 
 SRC_SIMSUPPORT = \
-<<<<<<< HEAD
-	cmd/sim_supportd/main.go \
-=======
 	$(call ProdFiles, cmd/sim_supportd) \
->>>>>>> e58c9e1b
 	$(SRC_CONFIG) \
 	$(SRC_STEPPER_ACTOR) \
 	$(SRC_TRACINGSINK) \
@@ -231,11 +139,7 @@
 	$(SRC_TRACING_SETUP)
 
 SRC_WEBSERVER = \
-<<<<<<< HEAD
-	cmd/web_server/main.go \
-=======
 	$(call ProdFiles, cmd/web_server) \
->>>>>>> e58c9e1b
 	$(SRC_CONFIG) \
 	$(SRC_FRONTEND) \
 	$(SRC_TRACING_EXPORTERS) \
