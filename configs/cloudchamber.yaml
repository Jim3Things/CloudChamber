# Cloud Chamber service configuration values

# control management service (controllerd)
controller:
  # GRPC endpoint
  EP:
    Port: 8081
    Hostname: localhost

  # trace file for local text tracing
  TraceFile: stdout

# simulated inventory service (inventoryd)
inventory:
  # GRPC endpoint
  EP:
    port: 8082
    hostname: localhost

  # trace file for local text tracing
  TraceFile: stdout

  # Path to Inventory definition file
<<<<<<< HEAD
  InventoryDefinition: "."
=======
  InventoryDefinition: "./inventory.yaml"
>>>>>>> 78a63e9b

# simulation support services (sim_supportd)
simSupport:
  # GRPC endpoint
  EP:
    port: 8083
    hostname: localhost

  # trace file for local text tracing
  TraceFile: stdout

  # Starting Stepper Policy Mode
  # valid strings are 'manual' or 'automatic'.  The latter
  # is preset to 1 tick / second
  StepperPolicy: manual

  # Number of trace spans to retain before aging them out.
  TraceRetentionLimit: 100

# store interactions and etcd instance connection parameters
store:
  # trace level to use for interactions with the store and
  # etcd
  traceLevel: 1

  # timeout in seconds to allow when attempting to establish
  # a connection to the etcd instance
  connectTimeout: 5

  # timeout in seconds to allow when sending a request to
  # etcd instance
  requestTimeout: 5

  # Client and peer endpoint addresses and ports for an external
  # instance of etcd.
  #
  # Currently the use of an etcd cluster is not supported. When
  # they are, this will become a list/array of endpoints.
  etcdService:
    hostname: localhost
    port: 2379

  # Test specific configuration.
  #
  # Setting UseTestNamespace to 1 will instruct the store to use
  # a pre-defined test namespace which optionally can be deleted
  # prior to running the any tests. Only the test namespace is
  # affected by any cleaning.
  #
  # If UseUniqueInstance is set to 1, the tests will write to a
  # unique namespace to isolate test results from run to run.
  #
  # If PreCleanStore is set to 1, the test will clean the store
  # of existing tests using the same namespace. Effectively this
  # means just the standard namespace as any unique namespaces
  # will not match.
  #
  Test:
    UseTestNamespace: 0
    UseUniqueInstance: 0
    PreCleanStore: 0

# front end service, client web server
webServer:
  # front end (exposed http) endpoint
  fe:
    port: 8080
    hostname: localhost

  # back end (GRPC internal notifications) endpoint
  be:
    port: 8084
    hostname: localhost

  # trace file for local text tracing
  TraceFile: stdout

  # file system path to the static files and scripts
  rootFilePath: .

  # pre-defined account
  systemAccount: admin

  # .. and its password (a really bad pattern here, but we'll use it for now)
  systemAccountPassword: adminPassword<|MERGE_RESOLUTION|>--- conflicted
+++ resolved
@@ -21,11 +21,7 @@
   TraceFile: stdout
 
   # Path to Inventory definition file
-<<<<<<< HEAD
   InventoryDefinition: "."
-=======
-  InventoryDefinition: "./inventory.yaml"
->>>>>>> 78a63e9b
 
 # simulation support services (sim_supportd)
 simSupport:
