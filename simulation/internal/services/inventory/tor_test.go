package inventory

import (
	"context"
	"fmt"
	"testing"
	"time"

	"github.com/golang/protobuf/jsonpb"
	"github.com/stretchr/testify/suite"

	tsc "github.com/Jim3Things/CloudChamber/simulation/internal/clients/timestamp"
	"github.com/Jim3Things/CloudChamber/simulation/internal/common"
	"github.com/Jim3Things/CloudChamber/simulation/internal/services/inventory/messages"
	"github.com/Jim3Things/CloudChamber/simulation/internal/sm"
	"github.com/Jim3Things/CloudChamber/simulation/internal/tracing"
	"github.com/Jim3Things/CloudChamber/simulation/pkg/errors"
	pb "github.com/Jim3Things/CloudChamber/simulation/pkg/protos/inventory"
)

type TorTestSuite struct {
	testSuiteCore
}

func (ts *TorTestSuite) TestCreateTor() {
	require := ts.Require()
	assert := ts.Assert()

	rackDef := ts.createDummyRack(2)

	r := newRack(
		context.Background(),
		ts.rackName(),
		rackDef,
		fmt.Sprintf("racks/%s/pdus/", ts.rackName()),
		fmt.Sprintf("racks/%s/tors/", ts.rackName()),
		fmt.Sprintf("racks/%s/blades/", ts.rackName()),
		ts.timers)
	require.NotNil(r)

	require.Len(r.tors, 1)
	t := r.tors[0]
	require.NotNil(t)

	assert.Equal(2, len(t.cables))

	assert.Equal(pb.TorState_working, t.sm.CurrentIndex)

	for _, c := range t.cables {
		assert.False(c.on)
		assert.False(c.faulted)
	}
}

func (ts *TorTestSuite) TestBadConnectionTarget() {
	require := ts.Require()
	assert := ts.Assert()

	ctx, r := ts.createAndStartRack(context.Background(), 2, true, false)

	require.Len(r.tors, 1)
	t := r.tors[0]
	require.NotNil(t)

	at := common.TickFromContext(ctx)

	for _,  c := range t.cables {
		_, err := c.set(true, at, at)
		require.NoError(err)
	}

	rsp := make(chan *sm.Response)

	r.Receive(
		messages.NewSetConnection(
			ctx,
			messages.NewTargetTor(ts.rackName(), 0, 0),
			common.TickFromContext(ctx),
			false,
			rsp))

	res, ok := ts.completeWithin(rsp, time.Second)
	require.True(ok)
	require.NotNil(res)
	assert.Error(res.Err)
	assert.Equal(errors.ErrInvalidTarget, res.Err)
	assert.Equal(common.TickFromContext(ctx), res.At)
	assert.Nil(res.Msg)

	assert.Equal(pb.TorState_working, t.sm.CurrentIndex)

	for _, c := range t.cables {
		assert.True(c.on)
	}
}

func (ts *TorTestSuite) TestConnectTooLate() {
	require := ts.Require()
	assert := ts.Assert()

	ctx := ts.advance(context.Background())
	commandTime := common.TickFromContext(ctx)

	ctx, r := ts.createAndStartRack(ctx, 2, true, false)

	require.Len(r.tors, 1)
	t := r.tors[0]
	require.NotNil(t)

	ctx = ts.advance(ctx)
	checkTime := common.TickFromContext(ctx)

	rsp := make(chan *sm.Response)
	target := messages.NewTargetBlade(ts.rackName(), 0, 0)

	msg := messages.NewSetConnection(
		ctx,
		target,
		commandTime,
		true,
		rsp)

	r.Receive(msg)

	res, ok := ts.completeWithin(rsp, time.Second)
	require.True(ok)
	require.NotNil(res)
	require.Error(errors.ErrInventoryChangeTooLate(commandTime), res.Err)

	assert.Less(t.sm.Guard, checkTime)
	c := t.cables[target.Key()]
	assert.Less(c.Guard, checkTime)
	assert.False(c.on)

	assert.Equal(pb.TorState_working, t.sm.CurrentIndex)
}

func (ts *TorTestSuite) TestConnectBlade() {
	require := ts.Require()
	assert := ts.Assert()

	ctx, r := ts.createAndStartRack(context.Background(), 2, false, false)

	require.Eventually(func() bool {
<<<<<<< HEAD
		return r.tors[0].sm.CurrentIndex == pb.Actual_Tor_working
=======
		return r.tor.sm.CurrentIndex == pb.TorState_working
>>>>>>> 79cca48b
	}, time.Second, 10*time.Millisecond,
		"state is %v", r.tors[0].sm.CurrentIndex)

	require.Eventually(func() bool {
		return r.blades[0].sm.CurrentIndex == pb.BladeState_off_disconnected
	}, time.Second, 10*time.Millisecond,
		"state is %v", r.blades[0].sm.CurrentIndex)

	require.Len(r.tors, 1)
	t := r.tors[0]
	require.NotNil(t)

	ctx, span := tracing.StartSpan(
		ctx,
		tracing.WithName("test connecting up a blade"),
		tracing.WithContextValue(tsc.EnsureTickInContext))

	rsp := make(chan *sm.Response)
	target := messages.NewTargetBlade(ts.rackName(), 0, 0)

	r.Receive(
		messages.NewSetConnection(
			ctx,
			target,
			common.TickFromContext(ctx),
			true,
			rsp))

	span.End()

	res, ok := ts.completeWithin(rsp, time.Second)
	require.True(ok)
	require.NotNil(res)

	assert.NoError(res.Err)

	assert.Equal(common.TickFromContext(ctx), res.At)
	assert.Nil(res.Msg)

	assert.Equal(common.TickFromContext(ctx), t.sm.Guard)

	c := t.cables[target.Key()]
	assert.Equal(common.TickFromContext(ctx), c.Guard)
	assert.True(c.on)
	assert.False(c.faulted)

	require.Eventually(func() bool {
		return r.blades[0].sm.CurrentIndex == pb.BladeState_off_connected
	}, time.Second, 10*time.Millisecond,
		"state is %v", r.blades[0].sm.CurrentIndex)

	assert.Equal(pb.TorState_working, t.sm.CurrentIndex)

	saved, err := r.tors[0].Save()
	require.NoError(err)

	m := jsonpb.Marshaler{}
	s, err := m.MarshalToString(saved)
	require.NoError(err)

	require.JSONEq(
		`{`+
			`"condition":"operational",`+
			`"cables":{"0":{"state":"on"},"1":{"state":"off"}},`+
			`"smState":"working",`+
			`"core":{"guard": "2"}`+
			`}`,
		s,
	)
}

func (ts *TorTestSuite) TestConnectBladeWhileWorking() {
	require := ts.Require()
	assert := ts.Assert()

	ctx, r := ts.createAndStartRack(context.Background(), 2, false, false)

	target := messages.NewTargetBlade(ts.rackName(), 0, 0)
	ctx = ts.bootBlade(ctx, r, target)

	require.Len(r.tors, 1)
	t := r.tors[0]
	require.NotNil(t)

<<<<<<< HEAD
	c := t.cables[target.Key()]
	require.True(c.on)
	require.False(c.faulted)

	require.Equal(pb.BladeSmState_working, r.blades[0].sm.CurrentIndex)
=======
	require.True(t.cables[0].on)
	require.False(t.cables[0].faulted)
	require.Equal(pb.BladeState_working, r.blades[0].sm.CurrentIndex)
>>>>>>> 79cca48b

	ctx, span := tracing.StartSpan(
		ctx,
		tracing.WithName("test connecting up a blade"),
		tracing.WithContextValue(tsc.EnsureTickInContext))

	rsp := make(chan *sm.Response)

	r.Receive(
		messages.NewSetConnection(
			ctx,
			target,
			common.TickFromContext(ctx),
			false,
			rsp))

	span.End()

	res, ok := ts.completeWithin(rsp, time.Second)
	require.True(ok)
	require.NotNil(res)

	assert.NoError(res.Err)

	assert.Equal(common.TickFromContext(ctx), res.At)
	assert.Nil(res.Msg)

	assert.Equal(common.TickFromContext(ctx), t.sm.Guard)

	c = t.cables[target.Key()]

	assert.Equal(common.TickFromContext(ctx), c.Guard)
	assert.False(c.on)
	assert.False(c.faulted)
	require.Equal(c.target.Key(), target.Key())

	require.Eventually(func() bool {
		return r.blades[0].sm.CurrentIndex == pb.BladeState_isolated
	}, time.Second, 10*time.Millisecond,
		"state is %v", r.blades[0].sm.CurrentIndex)

	assert.Equal(pb.TorState_working, t.sm.CurrentIndex)
}

func (ts *TorTestSuite) TestStuckCable() {
	require := ts.Require()
	assert := ts.Assert()

	ctx, r := ts.createAndStartRack(context.Background(), 2, true, false)

	require.Len(r.tors, 1)
	t := r.tors[0]
	require.NotNil(t)

	rsp := make(chan *sm.Response)
	target := messages.NewTargetBlade(ts.rackName(), 0, 0)

	t.cables[target.Key()].faulted = true

	commandTime := common.TickFromContext(ctx)
	msg := messages.NewSetConnection(
		ctx,
		target,
		commandTime,
		true,
		rsp)

	r.Receive(msg)

	res, ok := ts.completeWithin(rsp, time.Second)
	require.True(ok)
	require.NotNil(res)

	assert.Error(res.Err)
	assert.Equal(errors.ErrCableStuck, res.Err)

	assert.Equal(common.TickFromContext(ctx), res.At)
	assert.Nil(res.Msg)

	assert.Less(t.sm.Guard, commandTime)

	c := t.cables[target.Key()]
	assert.Less(c.Guard, commandTime)
	assert.False(c.on)
	assert.Equal(true, c.faulted)

	assert.Equal(pb.TorState_working, t.sm.CurrentIndex)
}

func (ts *TorTestSuite) TestWorkingGetStatus() {
	require := ts.Require()
	assert := ts.Assert()

	ctx, r := ts.createAndStartRack(context.Background(), 2, true, false)

	rsp := make(chan *sm.Response)
	msg := messages.NewGetStatus(
		ctx,
		messages.NewTargetTor(ts.rackName(), 0, 0),
		common.TickFromContext(ctx),
		rsp)

	r.Receive(msg)

	res, ok := ts.completeWithin(rsp, time.Second)
	require.True(ok)
	require.NotNil(res)

	assert.NoError(res.Err)
	assert.Equal(common.TickFromContext(ctx), res.At)
	require.NotNil(res.Msg)

	status := res.Msg.(*messages.TorStatus)

	assert.Equal(pb.TorState_working.String(), status.State)
	assert.Equal(int64(0), status.EnteredAt)

	for i, c := range status.Cables {
		assert.False(c.On, "Cable.On[%d]", i)
		assert.False(c.Faulted, "Cable.Faulted[%d]", i)
	}
}

func TestTorTestSuite(t *testing.T) {
	suite.Run(t, new(TorTestSuite))
}<|MERGE_RESOLUTION|>--- conflicted
+++ resolved
@@ -142,11 +142,7 @@
 	ctx, r := ts.createAndStartRack(context.Background(), 2, false, false)
 
 	require.Eventually(func() bool {
-<<<<<<< HEAD
-		return r.tors[0].sm.CurrentIndex == pb.Actual_Tor_working
-=======
-		return r.tor.sm.CurrentIndex == pb.TorState_working
->>>>>>> 79cca48b
+		return r.tors[0].sm.CurrentIndex == pb.TorState_working
 	}, time.Second, 10*time.Millisecond,
 		"state is %v", r.tors[0].sm.CurrentIndex)
 
@@ -231,17 +227,11 @@
 	t := r.tors[0]
 	require.NotNil(t)
 
-<<<<<<< HEAD
 	c := t.cables[target.Key()]
 	require.True(c.on)
 	require.False(c.faulted)
 
-	require.Equal(pb.BladeSmState_working, r.blades[0].sm.CurrentIndex)
-=======
-	require.True(t.cables[0].on)
-	require.False(t.cables[0].faulted)
 	require.Equal(pb.BladeState_working, r.blades[0].sm.CurrentIndex)
->>>>>>> 79cca48b
 
 	ctx, span := tracing.StartSpan(
 		ctx,
