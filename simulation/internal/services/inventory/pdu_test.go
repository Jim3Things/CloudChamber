package inventory

import (
	"context"
	"fmt"
	"testing"
	"time"

	"github.com/golang/protobuf/jsonpb"
	"github.com/stretchr/testify/suite"

	"github.com/Jim3Things/CloudChamber/simulation/internal/common"
	"github.com/Jim3Things/CloudChamber/simulation/internal/services/inventory/messages"
	"github.com/Jim3Things/CloudChamber/simulation/internal/sm"
	"github.com/Jim3Things/CloudChamber/simulation/pkg/errors"
	pb "github.com/Jim3Things/CloudChamber/simulation/pkg/protos/inventory"
)

type PduTestSuite struct {
	testSuiteCore
}

func (ts *PduTestSuite) TestCreatePdu() {
	require := ts.Require()
	assert := ts.Assert()

	rackDef := ts.createDummyRack(2)

	r := newRack(
		context.Background(),
		ts.rackName(),
		rackDef,
		fmt.Sprintf("racks/%s/pdus/", ts.rackName()),
		fmt.Sprintf("racks/%s/tors/", ts.rackName()),
		fmt.Sprintf("racks/%s/blades/", ts.rackName()),
		ts.timers)
	require.NotNil(r)
	assert.Equal(pb.Actual_Rack_awaiting_start, r.sm.CurrentIndex)

	require.Len(r.pdus, 1)
	p := r.pdus[0]
	require.NotNil(p)

	assert.Equal(2, len(p.cables))

	assert.Equal(pb.PduState_working, p.sm.CurrentIndex)

	for _, c := range p.cables {
		assert.False(c.on)
		assert.False(c.faulted)
	}
}

func (ts *PduTestSuite) TestBadPowerTarget() {
	require := ts.Require()
	assert := ts.Assert()

	ctx, r := ts.createAndStartRack(context.Background(), 2, true, true)

	rsp := make(chan *sm.Response)

	badMsg := messages.NewSetPower(
		ctx,
		messages.NewTargetTor(ts.rackName(), 0, 0),
		common.TickFromContext(ctx),
		false,
		rsp)

	r.Receive(badMsg)

	res, ok := ts.completeWithin(rsp, time.Second)
	require.True(ok)
	require.NotNil(res)

	assert.Error(res.Err)
	assert.Equal(errors.ErrInvalidTarget, res.Err)
	assert.Equal(common.TickFromContext(ctx), res.At)
	assert.Nil(res.Msg)

	p := r.pdus[0]

	require.Eventually(func() bool {
<<<<<<< HEAD
		return p.sm.CurrentIndex == pb.Actual_Pdu_working
=======
		return r.pdu.sm.CurrentIndex == pb.PduState_working
>>>>>>> 79cca48b
	}, time.Second, 10*time.Millisecond,
		"state is %v", p.sm.CurrentIndex)

	for _, c := range p.cables {
		assert.True(c.on)
	}
}

func (ts *PduTestSuite) TestPowerOffPdu() {
	require := ts.Require()
	assert := ts.Assert()

	ctx, r := ts.createAndStartRack(context.Background(), 2, true, true)

	rsp := make(chan *sm.Response)

	msg := messages.NewSetPower(
		ctx,
		messages.NewTargetPdu(ts.rackName(), 0, 0),
		common.TickFromContext(ctx),
		false,
		rsp)

	r.Receive(msg)

	res, ok := ts.completeWithin(rsp, time.Second)
	require.True(ok)
	require.Nil(res)

	p := r.pdus[0]

	for _, c := range p.cables {
		assert.False(c.on)
	}

	require.Eventually(func() bool {
<<<<<<< HEAD
		return p.sm.CurrentIndex == pb.Actual_Pdu_off
=======
		return r.pdu.sm.CurrentIndex == pb.PduState_off
>>>>>>> 79cca48b
	}, time.Second, 10*time.Millisecond,
		"state is %v", p.sm.CurrentIndex)
}

func (ts *PduTestSuite) TestOffGetStatus() {
	require := ts.Require()
	assert := ts.Assert()

	ctx, r := ts.createAndStartRack(context.Background(), 2, true, true)

	rsp := make(chan *sm.Response)
	target := messages.NewTargetPdu(ts.rackName(), 0, 0)

	tick := common.TickFromContext(ctx)

	msg := messages.NewSetPower(
		ctx,
		target,
		tick,
		false,
		rsp)

	r.Receive(msg)

	res, ok := ts.completeWithin(rsp, time.Second)
	require.True(ok)
	require.Nil(res)

	p := r.pdus[0]

	require.Eventually(func() bool {
<<<<<<< HEAD
		return p.sm.CurrentIndex == pb.Actual_Pdu_off
=======
		return r.pdu.sm.CurrentIndex == pb.PduState_off
>>>>>>> 79cca48b
	}, time.Second, 10*time.Millisecond)

	for _, c := range p.cables {
		assert.False(c.on)
	}

	rsp2 := make(chan *sm.Response)

	msg2 := messages.NewGetStatus(
		ctx,
		messages.NewTargetPdu(ts.rackName(), 0, 0),
		common.TickFromContext(ctx),
		rsp2)

	r.Receive(msg2)

	res2, ok := ts.completeWithin(rsp2, time.Second)
	require.True(ok)
	require.NotNil(res2)
	require.NoError(res2.Err)
	assert.Equal(common.TickFromContext(ctx), res2.At)
	require.NotNil(res2.Msg)

	status, ok := res2.Msg.(*messages.PduStatus)
	require.True(ok)

	assert.Equal(pb.PduState_off.String(), status.State)
	assert.Equal(tick, status.EnteredAt)

	for _, c := range status.Cables {
		assert.False(c.On)
		assert.False(c.Faulted)
	}

	require.True(ok, "state is %v", r.pdus[0].sm.CurrentIndex)
}

func (ts *PduTestSuite) TestPowerOffPduTooLate() {
	require := ts.Require()
	assert := ts.Assert()
	startTime := int64(1)

	ctx, r := ts.createAndStartRack(context.Background(), 2, true, true)

	p := r.pdus[0]

	require.Eventually(func() bool {
<<<<<<< HEAD
		return p.sm.CurrentIndex == pb.Actual_Pdu_working
=======
		return r.pdu.sm.CurrentIndex == pb.PduState_working
>>>>>>> 79cca48b
	}, time.Second, 10*time.Millisecond,
		"state is %v", p.sm.CurrentIndex)

	rsp := make(chan *sm.Response)

	msg := messages.NewSetPower(
		ctx,
		messages.NewTargetPdu(ts.rackName(), 0, 0),
		startTime-1,
		false,
		rsp)

	r.Receive(msg)

	res, ok := ts.completeWithin(rsp, time.Second)
	require.True(ok)
	require.Nil(res)

	for _, c := range p.cables {
		assert.True(c.on)
	}

	// Verify that it did not change - should never need to wait for this.
<<<<<<< HEAD
	assert.Equal(pb.Actual_Pdu_working, r.pdus[0].sm.CurrentIndex)
=======
	assert.Equal(pb.PduState_working, r.pdu.sm.CurrentIndex)
>>>>>>> 79cca48b
}

func (ts *PduTestSuite) TestPowerOnPdu() {
	require := ts.Require()
	assert := ts.Assert()

	ctx, r := ts.createAndStartRack(context.Background(), 2, false, true)

	p := r.pdus[0]

	require.Eventually(func() bool {
<<<<<<< HEAD
		return p.sm.CurrentIndex == pb.Actual_Pdu_working
	}, time.Second, 10*time.Millisecond, "state is %v", p.sm.CurrentIndex)
=======
		return r.pdu.sm.CurrentIndex == pb.PduState_working
	}, time.Second, 10*time.Millisecond, "state is %v", r.pdu.sm.CurrentIndex)
>>>>>>> 79cca48b

	rsp := make(chan *sm.Response)

	msg := messages.NewSetPower(
		ctx,
		messages.NewTargetPdu(ts.rackName(), 0, 0),
		common.TickFromContext(ctx),
		true,
		rsp)

	r.Receive(msg)

	res, ok := ts.completeWithin(rsp, time.Second)
	require.True(ok)
	require.Nil(res)

	for _, c := range p.cables {
		assert.False(c.on)
	}

	// Verify that it did not change - should never need to wait for this.
<<<<<<< HEAD
	assert.Equal(pb.Actual_Pdu_working, p.sm.CurrentIndex)
=======
	assert.Equal(pb.PduState_working, r.pdu.sm.CurrentIndex)
>>>>>>> 79cca48b
}

func (ts *PduTestSuite) TestPowerOnPduPersistence() {
	require := ts.Require()
	assert := ts.Assert()

	ctx, r := ts.createAndStartRack(context.Background(), 2, false, true)

	p := r.pdus[0]

	require.Eventually(func() bool {
<<<<<<< HEAD
		return p.sm.CurrentIndex == pb.Actual_Pdu_working
	}, time.Second, 10*time.Millisecond, "state is %v", p.sm.CurrentIndex)
=======
		return r.pdu.sm.CurrentIndex == pb.PduState_working
	}, time.Second, 10*time.Millisecond, "state is %v", r.pdu.sm.CurrentIndex)
>>>>>>> 79cca48b

	rsp := make(chan *sm.Response)

	msg := messages.NewSetPower(
		ctx,
		messages.NewTargetPdu(ts.rackName(), 0, 0),
		common.TickFromContext(ctx),
		true,
		rsp)

	r.Receive(msg)

	res, ok := ts.completeWithin(rsp, time.Second)
	require.True(ok)
	require.Nil(res)

	for _, c := range p.cables {
		assert.False(c.on)
	}

	// Verify that it did not change - should never need to wait for this.
<<<<<<< HEAD
	assert.Equal(pb.Actual_Pdu_working, p.sm.CurrentIndex)
=======
	assert.Equal(pb.PduState_working, r.pdu.sm.CurrentIndex)
>>>>>>> 79cca48b

	saved, err := p.Save()
	require.NoError(err)

	m := jsonpb.Marshaler{}
	s, err := m.MarshalToString(saved)
	require.NoError(err)

	require.JSONEq(
		`{`+
			`"condition":"operational",`+
			`"cables":{"0":{"state":"off"},"1":{"state":"off"}},`+
			`"smState":"working",`+
			`"core":{"guard": "2"}`+
			`}`,
		s,
	)
}

func (ts *PduTestSuite) TestWorkingGetStatus() {
	require := ts.Require()
	assert := ts.Assert()

	ctx, r := ts.createAndStartRack(context.Background(), 2, false, true)

	p := r.pdus[0]

	require.Eventually(func() bool {
<<<<<<< HEAD
		return p.sm.CurrentIndex == pb.Actual_Pdu_working
=======
		return r.pdu.sm.CurrentIndex == pb.PduState_working
>>>>>>> 79cca48b
	}, time.Second, 10*time.Millisecond,
		"state is %v", p.sm.CurrentIndex)

	rsp := make(chan *sm.Response)

	msg := messages.NewGetStatus(
		ctx,
		messages.NewTargetPdu(ts.rackName(), 0, 0),
		common.TickFromContext(ctx),
		rsp)

	r.Receive(msg)

	res, ok := ts.completeWithin(rsp, time.Second)
	require.True(ok)
	require.NotNil(res)
	require.NoError(res.Err)
	assert.Equal(common.TickFromContext(ctx), res.At)
	require.NotNil(res.Msg)

	status, ok := res.Msg.(*messages.PduStatus)
	require.True(ok)

	assert.Equal(pb.PduState_working.String(), status.State)
	assert.Equal(int64(0), status.EnteredAt)

	for _, c := range status.Cables {
		assert.False(c.On)
		assert.False(c.Faulted)
	}

	// Verify that it did not change - should never need to wait for this.
<<<<<<< HEAD
	assert.Equal(pb.Actual_Pdu_working, p.sm.CurrentIndex)
=======
	assert.Equal(pb.PduState_working, r.pdu.sm.CurrentIndex)
>>>>>>> 79cca48b
}

func (ts *PduTestSuite) TestPowerOnBlade() {
	require := ts.Require()
	assert := ts.Assert()

	ctx, r := ts.createAndStartRack(context.Background(), 2, false, true)

	p := r.pdus[0]

	rsp := make(chan *sm.Response)
	target := messages.NewTargetBlade(ts.rackName(), 0, 0)

	msg := messages.NewSetPower(
		ctx,
		target,
		common.TickFromContext(ctx),
		true,
		rsp)

	r.Receive(msg)

	res, ok := ts.completeWithin(rsp, time.Second)
	require.True(ok)
	require.NotNil(res)
	assert.NoError(res.Err)

	assert.Equal(common.TickFromContext(ctx), res.At)
	assert.Equal(common.TickFromContext(ctx), p.sm.Guard)

	c := p.cables[target.Key()]

	assert.Equal(common.TickFromContext(ctx), c.Guard)
	assert.True(c.on)
	assert.False(c.faulted)

	// SetPower above will have synchronized enough that the state should be
	// correct without any waiting
<<<<<<< HEAD
	assert.Equal(pb.Actual_Pdu_working, p.sm.CurrentIndex)
=======
	assert.Equal(pb.PduState_working, r.pdu.sm.CurrentIndex)
>>>>>>> 79cca48b
}

func (ts *PduTestSuite) TestPowerOnBladeBadID() {
	require := ts.Require()
	assert := ts.Assert()

	ctx, r := ts.createAndStartRack(context.Background(), 2, true, true)

	p := r.pdus[0]

	rsp := make(chan *sm.Response)

	msg := messages.NewSetPower(
		ctx,
		messages.NewTargetBlade(ts.rackName(), 9, 0),
		common.TickFromContext(ctx),
		true,
		rsp)

	r.Receive(msg)

	res, ok := ts.completeWithin(rsp, time.Second)
	require.True(ok)
	require.NotNil(res)
	assert.Error(res.Err)
	assert.Equal(errors.ErrInvalidTarget, res.Err)

	assert.Equal(common.TickFromContext(ctx), res.At)
	assert.Less(p.sm.Guard, msg.Guard)

	// SetPower above will have synchronized enough that the state should be
	// correct without any waiting
<<<<<<< HEAD
	assert.Equal(pb.Actual_Pdu_working, p.sm.CurrentIndex)
=======
	assert.Equal(pb.PduState_working, r.pdu.sm.CurrentIndex)
>>>>>>> 79cca48b
}

func (ts *PduTestSuite) TestPowerOnBladeWhileOn() {
	require := ts.Require()
	assert := ts.Assert()

	ctx, r := ts.createAndStartRack(context.Background(), 2, true, true)
	p := r.pdus[0]
	target := messages.NewTargetBlade(ts.rackName(), 0, 0)

	rsp := make(chan *sm.Response)

	msg := messages.NewSetPower(
		ctx,
		target,
		common.TickFromContext(ctx),
		true,
		rsp)

	r.Receive(msg)

	res, ok := ts.completeWithin(rsp, time.Second)
	require.True(ok)
	require.NotNil(res)
	require.Error(res.Err)
	assert.Equal(errors.ErrNoOperation, res.Err)

	assert.Equal(common.TickFromContext(ctx), res.At)
	assert.Equal(common.TickFromContext(ctx), p.sm.Guard)

	c := p.cables[target.Key()]

	assert.Equal(common.TickFromContext(ctx), c.Guard)
	assert.True(c.on)
	assert.False(c.faulted)

	// SetPower above will have synchronized enough that the state should be
	// correct without any waiting
<<<<<<< HEAD
	assert.Equal(pb.Actual_Pdu_working, p.sm.CurrentIndex)
=======
	assert.Equal(pb.PduState_working, r.pdu.sm.CurrentIndex)
>>>>>>> 79cca48b
}

func (ts *PduTestSuite) TestPowerOnBladeTooLate() {
	require := ts.Require()
	assert := ts.Assert()

	ctx := ts.advance(context.Background())
	commandTime := common.TickFromContext(ctx)

	ctx, r := ts.createAndStartRack(ctx, 2, false, true)

	p := r.pdus[0]
	target := messages.NewTargetBlade(ts.rackName(), 0, 0)

	rsp := make(chan *sm.Response)

	msg := messages.NewSetPower(
		ctx,
		target,
		commandTime,
		true,
		rsp)

	r.Receive(msg)

	res, ok := ts.completeWithin(rsp, time.Second)
	require.True(ok)
	require.NotNil(res)
	require.Error(errors.ErrInventoryChangeTooLate(commandTime), res.Err)

	assert.Less(p.sm.Guard, common.TickFromContext(ctx))

	c := p.cables[target.Key()]

	assert.Less(commandTime, c.Guard)
	assert.False(c.on)

	// SetPower above will have synchronized enough that the state should be
	// correct without any waiting
<<<<<<< HEAD
	assert.Equal(pb.Actual_Pdu_working, p.sm.CurrentIndex)
=======
	assert.Equal(pb.PduState_working, r.pdu.sm.CurrentIndex)
>>>>>>> 79cca48b
}

func (ts *PduTestSuite) TestStuckCable() {
	require := ts.Require()
	assert := ts.Assert()

	ctx, r := ts.createAndStartRack(context.Background(), 2, false, true)
	p := r.pdus[0]
	target := messages.NewTargetBlade(ts.rackName(), 0, 0)

	c := p.cables[target.Key()]

	c.faulted = true

	rsp := make(chan *sm.Response)

	commandTime := common.TickFromContext(ctx)
	msg := messages.NewSetPower(
		ctx,
		target,
		commandTime,
		true,
		rsp)

	r.Receive(msg)

	res, ok := ts.completeWithin(rsp, time.Second)
	require.True(ok)
	require.NotNil(res)
	assert.Error(res.Err)
	assert.Equal(errors.ErrCableStuck, res.Err)
	assert.Equal(common.TickFromContext(ctx), res.At)
	assert.Nil(res.Msg)

	assert.Less(p.sm.Guard, commandTime)

	c = p.cables[target.Key()]
	assert.Less(c.Guard, commandTime)
	assert.False(c.on)
	assert.True(c.faulted)

	// SetPower above will have synchronized enough that the state should be
	// correct without any waiting
<<<<<<< HEAD
	assert.Equal(pb.Actual_Pdu_working, p.sm.CurrentIndex)
=======
	assert.Equal(pb.PduState_working, r.pdu.sm.CurrentIndex)
>>>>>>> 79cca48b
}

func (ts *PduTestSuite) TestStuckCablePduOff() {
	require := ts.Require()
	assert := ts.Assert()

	ctx, r := ts.createAndStartRack(context.Background(), 2, true, true)

	p := r.pdus[0]

	rsp := make(chan *sm.Response)

	msg := messages.NewSetPower(
		ctx,
		messages.NewTargetPdu(ts.rackName(), 0, 0),
		common.TickFromContext(ctx),
		false,
		rsp)

	r.Receive(msg)

	res, ok := ts.completeWithin(rsp, time.Second)
	require.True(ok)
	require.Nil(res)

	for _, c := range p.cables {
		assert.False(c.on)
	}

	require.Eventually(func() bool {
<<<<<<< HEAD
		return p.sm.CurrentIndex == pb.Actual_Pdu_off
=======
		return r.pdu.sm.CurrentIndex == pb.PduState_off
>>>>>>> 79cca48b
	}, time.Second, 10*time.Millisecond,
		"state is %v", p.sm.CurrentIndex)
}

func TestPduTestSuite(t *testing.T) {
	suite.Run(t, new(PduTestSuite))
}<|MERGE_RESOLUTION|>--- conflicted
+++ resolved
@@ -80,11 +80,7 @@
 	p := r.pdus[0]
 
 	require.Eventually(func() bool {
-<<<<<<< HEAD
-		return p.sm.CurrentIndex == pb.Actual_Pdu_working
-=======
 		return r.pdu.sm.CurrentIndex == pb.PduState_working
->>>>>>> 79cca48b
 	}, time.Second, 10*time.Millisecond,
 		"state is %v", p.sm.CurrentIndex)
 
@@ -121,11 +117,7 @@
 	}
 
 	require.Eventually(func() bool {
-<<<<<<< HEAD
-		return p.sm.CurrentIndex == pb.Actual_Pdu_off
-=======
 		return r.pdu.sm.CurrentIndex == pb.PduState_off
->>>>>>> 79cca48b
 	}, time.Second, 10*time.Millisecond,
 		"state is %v", p.sm.CurrentIndex)
 }
@@ -157,11 +149,7 @@
 	p := r.pdus[0]
 
 	require.Eventually(func() bool {
-<<<<<<< HEAD
-		return p.sm.CurrentIndex == pb.Actual_Pdu_off
-=======
 		return r.pdu.sm.CurrentIndex == pb.PduState_off
->>>>>>> 79cca48b
 	}, time.Second, 10*time.Millisecond)
 
 	for _, c := range p.cables {
@@ -209,13 +197,8 @@
 	p := r.pdus[0]
 
 	require.Eventually(func() bool {
-<<<<<<< HEAD
-		return p.sm.CurrentIndex == pb.Actual_Pdu_working
-=======
-		return r.pdu.sm.CurrentIndex == pb.PduState_working
->>>>>>> 79cca48b
-	}, time.Second, 10*time.Millisecond,
-		"state is %v", p.sm.CurrentIndex)
+		return p.sm.CurrentIndex == pb.PduState_working
+	}, time.Second, 10*time.Millisecond, "state is %v", p.sm.CurrentIndex)
 
 	rsp := make(chan *sm.Response)
 
@@ -237,11 +220,7 @@
 	}
 
 	// Verify that it did not change - should never need to wait for this.
-<<<<<<< HEAD
-	assert.Equal(pb.Actual_Pdu_working, r.pdus[0].sm.CurrentIndex)
-=======
-	assert.Equal(pb.PduState_working, r.pdu.sm.CurrentIndex)
->>>>>>> 79cca48b
+	assert.Equal(pb.PduState_working, r.pdus[0].sm.CurrentIndex)
 }
 
 func (ts *PduTestSuite) TestPowerOnPdu() {
@@ -253,13 +232,8 @@
 	p := r.pdus[0]
 
 	require.Eventually(func() bool {
-<<<<<<< HEAD
-		return p.sm.CurrentIndex == pb.Actual_Pdu_working
+		return p.sm.CurrentIndex == pb.PduState_working
 	}, time.Second, 10*time.Millisecond, "state is %v", p.sm.CurrentIndex)
-=======
-		return r.pdu.sm.CurrentIndex == pb.PduState_working
-	}, time.Second, 10*time.Millisecond, "state is %v", r.pdu.sm.CurrentIndex)
->>>>>>> 79cca48b
 
 	rsp := make(chan *sm.Response)
 
@@ -281,11 +255,7 @@
 	}
 
 	// Verify that it did not change - should never need to wait for this.
-<<<<<<< HEAD
-	assert.Equal(pb.Actual_Pdu_working, p.sm.CurrentIndex)
-=======
-	assert.Equal(pb.PduState_working, r.pdu.sm.CurrentIndex)
->>>>>>> 79cca48b
+	assert.Equal(pb.PduState_working, p.sm.CurrentIndex)
 }
 
 func (ts *PduTestSuite) TestPowerOnPduPersistence() {
@@ -297,13 +267,8 @@
 	p := r.pdus[0]
 
 	require.Eventually(func() bool {
-<<<<<<< HEAD
-		return p.sm.CurrentIndex == pb.Actual_Pdu_working
+		return p.sm.CurrentIndex == pb.PduState_working
 	}, time.Second, 10*time.Millisecond, "state is %v", p.sm.CurrentIndex)
-=======
-		return r.pdu.sm.CurrentIndex == pb.PduState_working
-	}, time.Second, 10*time.Millisecond, "state is %v", r.pdu.sm.CurrentIndex)
->>>>>>> 79cca48b
 
 	rsp := make(chan *sm.Response)
 
@@ -325,11 +290,7 @@
 	}
 
 	// Verify that it did not change - should never need to wait for this.
-<<<<<<< HEAD
-	assert.Equal(pb.Actual_Pdu_working, p.sm.CurrentIndex)
-=======
-	assert.Equal(pb.PduState_working, r.pdu.sm.CurrentIndex)
->>>>>>> 79cca48b
+	assert.Equal(pb.PduState_working, p.sm.CurrentIndex)
 
 	saved, err := p.Save()
 	require.NoError(err)
@@ -358,13 +319,8 @@
 	p := r.pdus[0]
 
 	require.Eventually(func() bool {
-<<<<<<< HEAD
-		return p.sm.CurrentIndex == pb.Actual_Pdu_working
-=======
-		return r.pdu.sm.CurrentIndex == pb.PduState_working
->>>>>>> 79cca48b
-	}, time.Second, 10*time.Millisecond,
-		"state is %v", p.sm.CurrentIndex)
+		return p.sm.CurrentIndex == pb.PduState_working
+	}, time.Second, 10*time.Millisecond, "state is %v", p.sm.CurrentIndex)
 
 	rsp := make(chan *sm.Response)
 
@@ -395,11 +351,7 @@
 	}
 
 	// Verify that it did not change - should never need to wait for this.
-<<<<<<< HEAD
-	assert.Equal(pb.Actual_Pdu_working, p.sm.CurrentIndex)
-=======
-	assert.Equal(pb.PduState_working, r.pdu.sm.CurrentIndex)
->>>>>>> 79cca48b
+	assert.Equal(pb.PduState_working, p.sm.CurrentIndex)
 }
 
 func (ts *PduTestSuite) TestPowerOnBlade() {
@@ -438,11 +390,7 @@
 
 	// SetPower above will have synchronized enough that the state should be
 	// correct without any waiting
-<<<<<<< HEAD
-	assert.Equal(pb.Actual_Pdu_working, p.sm.CurrentIndex)
-=======
-	assert.Equal(pb.PduState_working, r.pdu.sm.CurrentIndex)
->>>>>>> 79cca48b
+	assert.Equal(pb.PduState_working, p.sm.CurrentIndex)
 }
 
 func (ts *PduTestSuite) TestPowerOnBladeBadID() {
@@ -475,11 +423,7 @@
 
 	// SetPower above will have synchronized enough that the state should be
 	// correct without any waiting
-<<<<<<< HEAD
-	assert.Equal(pb.Actual_Pdu_working, p.sm.CurrentIndex)
-=======
-	assert.Equal(pb.PduState_working, r.pdu.sm.CurrentIndex)
->>>>>>> 79cca48b
+	assert.Equal(pb.PduState_working, p.sm.CurrentIndex)
 }
 
 func (ts *PduTestSuite) TestPowerOnBladeWhileOn() {
@@ -518,11 +462,7 @@
 
 	// SetPower above will have synchronized enough that the state should be
 	// correct without any waiting
-<<<<<<< HEAD
-	assert.Equal(pb.Actual_Pdu_working, p.sm.CurrentIndex)
-=======
-	assert.Equal(pb.PduState_working, r.pdu.sm.CurrentIndex)
->>>>>>> 79cca48b
+	assert.Equal(pb.PduState_working, p.sm.CurrentIndex)
 }
 
 func (ts *PduTestSuite) TestPowerOnBladeTooLate() {
@@ -562,11 +502,7 @@
 
 	// SetPower above will have synchronized enough that the state should be
 	// correct without any waiting
-<<<<<<< HEAD
-	assert.Equal(pb.Actual_Pdu_working, p.sm.CurrentIndex)
-=======
-	assert.Equal(pb.PduState_working, r.pdu.sm.CurrentIndex)
->>>>>>> 79cca48b
+	assert.Equal(pb.PduState_working, p.sm.CurrentIndex)
 }
 
 func (ts *PduTestSuite) TestStuckCable() {
@@ -610,11 +546,7 @@
 
 	// SetPower above will have synchronized enough that the state should be
 	// correct without any waiting
-<<<<<<< HEAD
-	assert.Equal(pb.Actual_Pdu_working, p.sm.CurrentIndex)
-=======
-	assert.Equal(pb.PduState_working, r.pdu.sm.CurrentIndex)
->>>>>>> 79cca48b
+	assert.Equal(pb.PduState_working, p.sm.CurrentIndex)
 }
 
 func (ts *PduTestSuite) TestStuckCablePduOff() {
@@ -645,13 +577,8 @@
 	}
 
 	require.Eventually(func() bool {
-<<<<<<< HEAD
-		return p.sm.CurrentIndex == pb.Actual_Pdu_off
-=======
-		return r.pdu.sm.CurrentIndex == pb.PduState_off
->>>>>>> 79cca48b
-	}, time.Second, 10*time.Millisecond,
-		"state is %v", p.sm.CurrentIndex)
+		return p.sm.CurrentIndex == pb.PduState_off
+	}, time.Second, 10*time.Millisecond, "state is %v", p.sm.CurrentIndex)
 }
 
 func TestPduTestSuite(t *testing.T) {
